/* Copyright (c) 2008-2014. The SimGrid Team.
 * All rights reserved.                                                     */

/* This program is free software; you can redistribute it and/or modify it
 * under the terms of the license (GNU LGPL) which comes with this package. */

#include <sys/stat.h>
#include <fcntl.h>
#include "mc/mc.h"
#include "mc_private.h"
#include "xbt/log.h"

XBT_LOG_NEW_DEFAULT_SUBCATEGORY(mc_memory, mc,
                                "Logging specific to MC (memory)");

/* Pointers to each of the heap regions to use */
void *std_heap = NULL;          /* memory erased each time the MC stuff rollbacks to the beginning. Almost everything goes here */
void *mc_heap = NULL;          /* memory persistent over the MC rollbacks. Only MC stuff should go there */

/* Initialize the model-checker memory subsystem */
/* It creates the two heap regions: std_heap and mc_heap */
void MC_memory_init()
{
  /* Create the first region HEAP_OFFSET bytes after the heap break address */
  std_heap = mmalloc_get_default_md();
  xbt_assert(std_heap != NULL);

#if defined HAVE_GNU_LD && !defined MMALLOC_WANT_OVERRIDE_LEGACY 
  /* use the system malloc for the model-checker data */
  mc_heap = NULL;
#else
  /* Create the second region a page after the first one ends + safety gap */
<<<<<<< HEAD
  mc_heap = xbt_mheap_new(-1, (char*)(std_heap) + STD_HEAP_SIZE + xbt_pagesize);
  xbt_assert(mc_heap != NULL);
=======
  raw_heap = xbt_mheap_new_options(-1, (char*)(std_heap) + STD_HEAP_SIZE + xbt_pagesize, 0);
  xbt_assert(raw_heap != NULL);
>>>>>>> e5302335
#endif
}

/* Finalize the memory subsystem */
#include "xbt_modinter.h"
void MC_memory_exit(void)
{
  MC_free_object_info(&mc_binary_info);
  MC_free_object_info(&mc_libsimgrid_info);

  if (mc_heap)
    xbt_mheap_destroy(mc_heap);
}<|MERGE_RESOLUTION|>--- conflicted
+++ resolved
@@ -30,13 +30,8 @@
   mc_heap = NULL;
 #else
   /* Create the second region a page after the first one ends + safety gap */
-<<<<<<< HEAD
-  mc_heap = xbt_mheap_new(-1, (char*)(std_heap) + STD_HEAP_SIZE + xbt_pagesize);
+  mc_heap = xbt_mheap_new_options(-1, (char*)(std_heap) + STD_HEAP_SIZE + xbt_pagesize, 0);
   xbt_assert(mc_heap != NULL);
-=======
-  raw_heap = xbt_mheap_new_options(-1, (char*)(std_heap) + STD_HEAP_SIZE + xbt_pagesize, 0);
-  xbt_assert(raw_heap != NULL);
->>>>>>> e5302335
 #endif
 }
 
