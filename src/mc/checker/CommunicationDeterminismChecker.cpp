/* Copyright (c) 2008-2020. The SimGrid Team. All rights reserved.          */

/* This program is free software; you can redistribute it and/or modify it
 * under the terms of the license (GNU LGPL) which comes with this package. */

#include "src/mc/checker/CommunicationDeterminismChecker.hpp"
#include "src/kernel/activity/MailboxImpl.hpp"
#include "src/mc/Session.hpp"
#include "src/mc/mc_config.hpp"
#include "src/mc/mc_exit.hpp"
#include "src/mc/mc_private.hpp"
#include "src/mc/mc_request.hpp"
#include "src/mc/mc_smx.hpp"
#include "src/mc/mc_api.hpp"

#if HAVE_SMPI
#include "smpi_request.hpp"
#endif

#include <cstdint>

using simgrid::mc::remote;
using mcapi = simgrid::mc::mc_api;

XBT_LOG_NEW_DEFAULT_SUBCATEGORY(mc_comm_determinism, mc, "Logging specific to MC communication determinism detection");

/********** Global variables **********/

std::vector<simgrid::mc::PatternCommunicationList> initial_communications_pattern;
std::vector<std::vector<simgrid::mc::PatternCommunication*>> incomplete_communications_pattern;

/********** Static functions ***********/

static simgrid::mc::CommPatternDifference compare_comm_pattern(const simgrid::mc::PatternCommunication* comm1,
                                                               const simgrid::mc::PatternCommunication* comm2)
{
  using simgrid::mc::CommPatternDifference;
  if(comm1->type != comm2->type)
    return CommPatternDifference::TYPE;
  if (comm1->rdv != comm2->rdv)
    return CommPatternDifference::RDV;
  if (comm1->src_proc != comm2->src_proc)
    return CommPatternDifference::SRC_PROC;
  if (comm1->dst_proc != comm2->dst_proc)
    return CommPatternDifference::DST_PROC;
  if (comm1->tag != comm2->tag)
    return CommPatternDifference::TAG;
  if (comm1->data.size() != comm2->data.size())
    return CommPatternDifference::DATA_SIZE;
  if (comm1->data != comm2->data)
    return CommPatternDifference::DATA;
  return CommPatternDifference::NONE;
}

static char* print_determinism_result(simgrid::mc::CommPatternDifference diff, int process,
                                      const simgrid::mc::PatternCommunication* comm, unsigned int cursor)
{
  char* type;
  char* res;

  if (comm->type == simgrid::mc::PatternCommunicationType::send)
    type = bprintf("The send communications pattern of the process %d is different!", process - 1);
  else
    type = bprintf("The recv communications pattern of the process %d is different!", process - 1);

  using simgrid::mc::CommPatternDifference;
  switch(diff) {
    case CommPatternDifference::TYPE:
      res = bprintf("%s Different type for communication #%u", type, cursor);
      break;
    case CommPatternDifference::RDV:
      res = bprintf("%s Different rdv for communication #%u", type, cursor);
      break;
    case CommPatternDifference::TAG:
      res = bprintf("%s Different tag for communication #%u", type, cursor);
      break;
    case CommPatternDifference::SRC_PROC:
      res = bprintf("%s Different source for communication #%u", type, cursor);
      break;
    case CommPatternDifference::DST_PROC:
      res = bprintf("%s Different destination for communication #%u", type, cursor);
      break;
    case CommPatternDifference::DATA_SIZE:
      res = bprintf("%s Different data size for communication #%u", type, cursor);
      break;
    case CommPatternDifference::DATA:
      res = bprintf("%s Different data for communication #%u", type, cursor);
      break;
    default:
      res = nullptr;
      break;
  }

  return res;
}

static void update_comm_pattern(simgrid::mc::PatternCommunication* comm_pattern,
                                simgrid::mc::RemotePtr<simgrid::kernel::activity::CommImpl> comm_addr)
{
  // HACK, type punning
  simgrid::mc::Remote<simgrid::kernel::activity::CommImpl> temp_comm;
  mc_model_checker->get_remote_simulation().read(temp_comm, comm_addr);
  const simgrid::kernel::activity::CommImpl* comm = temp_comm.get_buffer();

  smx_actor_t src_proc =
      mc_model_checker->get_remote_simulation().resolve_actor(simgrid::mc::remote(comm->src_actor_.get()));
  smx_actor_t dst_proc =
      mc_model_checker->get_remote_simulation().resolve_actor(simgrid::mc::remote(comm->dst_actor_.get()));
  comm_pattern->src_proc = src_proc->get_pid();
  comm_pattern->dst_proc = dst_proc->get_pid();
  comm_pattern->src_host = MC_smx_actor_get_host_name(src_proc);
  comm_pattern->dst_host = MC_smx_actor_get_host_name(dst_proc);
  if (comm_pattern->data.empty() && comm->src_buff_ != nullptr) {
    size_t buff_size;
    mc_model_checker->get_remote_simulation().read(&buff_size, remote(comm->dst_buff_size_));
    comm_pattern->data.resize(buff_size);
    mc_model_checker->get_remote_simulation().read_bytes(comm_pattern->data.data(), comm_pattern->data.size(),
                                                         remote(comm->src_buff_));
  }
}

namespace simgrid {
namespace mc {

void CommunicationDeterminismChecker::deterministic_comm_pattern(int process, const PatternCommunication* comm,
                                                                 int backtracking)
{
  if (not backtracking) {
    PatternCommunicationList& list      = initial_communications_pattern[process];
    CommPatternDifference diff          = compare_comm_pattern(list.list[list.index_comm].get(), comm);

    if (diff != CommPatternDifference::NONE) {
      if (comm->type == PatternCommunicationType::send) {
        this->send_deterministic = false;
        if (this->send_diff != nullptr)
          xbt_free(this->send_diff);
        this->send_diff = print_determinism_result(diff, process, comm, list.index_comm + 1);
      } else {
        this->recv_deterministic = false;
        if (this->recv_diff != nullptr)
          xbt_free(this->recv_diff);
        this->recv_diff = print_determinism_result(diff, process, comm, list.index_comm + 1);
      }
      if (_sg_mc_send_determinism && not this->send_deterministic) {
        XBT_INFO("*********************************************************");
        XBT_INFO("***** Non-send-deterministic communications pattern *****");
        XBT_INFO("*********************************************************");
        XBT_INFO("%s", this->send_diff);
        xbt_free(this->send_diff);
        this->send_diff = nullptr;
        mc::session->log_state();
        mc_model_checker->exit(SIMGRID_MC_EXIT_NON_DETERMINISM);
      } else if (_sg_mc_comms_determinism && (not this->send_deterministic && not this->recv_deterministic)) {
        XBT_INFO("****************************************************");
        XBT_INFO("***** Non-deterministic communications pattern *****");
        XBT_INFO("****************************************************");
        if (this->send_diff) {
          XBT_INFO("%s", this->send_diff);
          xbt_free(this->send_diff);
          this->send_diff = nullptr;
        }
        if (this->recv_diff) {
          XBT_INFO("%s", this->recv_diff);
          xbt_free(this->recv_diff);
          this->recv_diff = nullptr;
        }
        mc::session->log_state();
        mc_model_checker->exit(SIMGRID_MC_EXIT_NON_DETERMINISM);
      }
    }
  }
}

/********** Non Static functions ***********/

void CommunicationDeterminismChecker::get_comm_pattern(smx_simcall_t request, CallType call_type, int backtracking)
{
  const smx_actor_t issuer = mcapi::get().mc_smx_simcall_get_issuer(request);
  const mc::PatternCommunicationList& initial_pattern          = initial_communications_pattern[issuer->get_pid()];
  const std::vector<PatternCommunication*>& incomplete_pattern = incomplete_communications_pattern[issuer->get_pid()];

  auto pattern   = std::make_unique<PatternCommunication>();
  pattern->index = initial_pattern.index_comm + incomplete_pattern.size();

  if (call_type == CallType::SEND) {
    /* Create comm pattern */
    pattern->type      = PatternCommunicationType::send;
    pattern->comm_addr = mcapi::get().get_pattern_comm_addr(request);

    Remote<kernel::activity::CommImpl> temp_synchro;
    mc_model_checker->get_remote_simulation().read(temp_synchro, remote(pattern->comm_addr));
    const kernel::activity::CommImpl* synchro = temp_synchro.get_buffer();

    char* remote_name = mc_model_checker->get_remote_simulation().read<char*>(RemotePtr<char*>(
        (uint64_t)(synchro->get_mailbox() ? &synchro->get_mailbox()->name_ : &synchro->mbox_cpy->name_)));
    pattern->rdv      = mcapi::get().get_pattern_comm_rdv(pattern->comm_addr);
    pattern->src_proc = mcapi::get().get_pattern_comm_src_proc(pattern->comm_addr);
    pattern->src_host = mc_api::get().get_actor_host_name(issuer);

#if HAVE_SMPI
    simgrid::smpi::Request mpi_request;
    mc_model_checker->get_remote_simulation().read(
        &mpi_request, remote(static_cast<smpi::Request*>(simcall_comm_isend__get__data(request))));
    pattern->tag = mpi_request.tag();
#endif

    // if (synchro->src_buff_ != nullptr) {
    //   pattern->data.resize(synchro->src_buff_size_);
    //   mc_model_checker->get_remote_simulation().read_bytes(pattern->data.data(), pattern->data.size(),
    //                                                        remote(synchro->src_buff_));
    // }

    auto pattern_data = mcapi::get().get_pattern_comm_data(pattern->comm_addr);
    if(pattern_data.data() != nullptr) {
      auto data_size = pattern_data.size();
      pattern->data.resize(data_size);
      memcpy(pattern->data.data(), pattern_data.data(), data_size);
    }
#if HAVE_SMPI
    if(mpi_request.detached()){
      if (this->initial_communications_pattern_done) {
        /* Evaluate comm determinism */
        this->deterministic_comm_pattern(pattern->src_proc, pattern.get(), backtracking);
        initial_communications_pattern[pattern->src_proc].index_comm++;
      } else {
        /* Store comm pattern */
        initial_communications_pattern[pattern->src_proc].list.push_back(std::move(pattern));
      }
      return;
    }
#endif
  } else if (call_type == CallType::RECV) {
    pattern->type      = PatternCommunicationType::receive;
    pattern->comm_addr = static_cast<kernel::activity::CommImpl*>(simcall_comm_irecv__getraw__result(request));

#if HAVE_SMPI
    smpi::Request mpi_request;
    mc_model_checker->get_remote_simulation().read(
        &mpi_request, remote(static_cast<smpi::Request*>(simcall_comm_irecv__get__data(request))));
    pattern->tag = mpi_request.tag();
#endif

    Remote<kernel::activity::CommImpl> temp_comm;
    mc_model_checker->get_remote_simulation().read(temp_comm, remote(pattern->comm_addr));
    const kernel::activity::CommImpl* comm = temp_comm.get_buffer();

    char* remote_name;
    mc_model_checker->get_remote_simulation().read(
        &remote_name, remote(comm->get_mailbox() ? &xbt::string::to_string_data(comm->get_mailbox()->name_).data
                                                 : &xbt::string::to_string_data(comm->mbox_cpy->name_).data));
    pattern->rdv = mc_model_checker->get_remote_simulation().read_string(RemotePtr<char>(remote_name));
    pattern->dst_proc =
        mc_model_checker->get_remote_simulation().resolve_actor(mc::remote(comm->dst_actor_.get()))->get_pid();
    pattern->dst_host = MC_smx_actor_get_host_name(issuer);
  } else
    xbt_die("Unexpected call_type %i", (int) call_type);

  XBT_DEBUG("Insert incomplete comm pattern %p for process %ld", pattern.get(), issuer->get_pid());
  incomplete_communications_pattern[issuer->get_pid()].push_back(pattern.release());
}

void CommunicationDeterminismChecker::complete_comm_pattern(RemotePtr<kernel::activity::CommImpl> comm_addr,
                                                            unsigned int issuer, int backtracking)
{
  /* Complete comm pattern */
  std::vector<PatternCommunication*>& incomplete_pattern = incomplete_communications_pattern[issuer];
  auto current_comm_pattern =
      std::find_if(begin(incomplete_pattern), end(incomplete_pattern),
                   [&comm_addr](const PatternCommunication* comm) { return remote(comm->comm_addr) == comm_addr; });
  if (current_comm_pattern == std::end(incomplete_pattern))
    xbt_die("Corresponding communication not found!");

  update_comm_pattern(*current_comm_pattern, comm_addr);
  std::unique_ptr<PatternCommunication> comm_pattern(*current_comm_pattern);
  XBT_DEBUG("Remove incomplete comm pattern for process %u at cursor %zd", issuer,
            std::distance(begin(incomplete_pattern), current_comm_pattern));
  incomplete_pattern.erase(current_comm_pattern);

  if (this->initial_communications_pattern_done) {
    /* Evaluate comm determinism */
    this->deterministic_comm_pattern(issuer, comm_pattern.get(), backtracking);
    initial_communications_pattern[issuer].index_comm++;
  } else {
    /* Store comm pattern */
    initial_communications_pattern[issuer].list.push_back(std::move(comm_pattern));
  }
}

CommunicationDeterminismChecker::CommunicationDeterminismChecker(Session& s) : Checker(s)
{
}

CommunicationDeterminismChecker::~CommunicationDeterminismChecker() = default;

RecordTrace CommunicationDeterminismChecker::get_record_trace() // override
{
  RecordTrace res;
  for (auto const& state : stack_)
    res.push_back(state->get_transition());
  return res;
}

std::vector<std::string> CommunicationDeterminismChecker::get_textual_trace() // override
{
  std::vector<std::string> trace;
  for (auto const& state : stack_) {
    smx_simcall_t req = &state->executed_req_;
<<<<<<< HEAD
    if (req)
      trace.push_back(mcapi::get().request_to_string(req, state->transition_.argument_, RequestType::executed));
=======
    trace.push_back(request_to_string(req, state->transition_.argument_, RequestType::executed));
>>>>>>> bbee364a
  }
  return trace;
}

void CommunicationDeterminismChecker::log_state() // override
{
  if (_sg_mc_comms_determinism) {
    if (this->send_deterministic && not this->recv_deterministic) {
      XBT_INFO("*******************************************************");
      XBT_INFO("**** Only-send-deterministic communication pattern ****");
      XBT_INFO("*******************************************************");
      XBT_INFO("%s", this->recv_diff);
    }
    if (not this->send_deterministic && this->recv_deterministic) {
      XBT_INFO("*******************************************************");
      XBT_INFO("**** Only-recv-deterministic communication pattern ****");
      XBT_INFO("*******************************************************");
      XBT_INFO("%s", this->send_diff);
    }
  }
  XBT_INFO("Expanded states = %lu", expanded_states_count_);
  XBT_INFO("Visited states = %lu", mcapi::get().mc_get_visited_states());
  XBT_INFO("Executed transitions = %lu", mcapi::get().mc_get_executed_trans());
  XBT_INFO("Send-deterministic : %s", this->send_deterministic ? "Yes" : "No");
  if (_sg_mc_comms_determinism)
    XBT_INFO("Recv-deterministic : %s", this->recv_deterministic ? "Yes" : "No");
}

void CommunicationDeterminismChecker::prepare()
{
  const int maxpid = mcapi::get().get_maxpid();

  initial_communications_pattern.resize(maxpid);
  incomplete_communications_pattern.resize(maxpid);

  ++expanded_states_count_;
  auto initial_state = std::make_unique<State>(expanded_states_count_);

  XBT_DEBUG("********* Start communication determinism verification *********");

  /* Get an enabled actor and insert it in the interleave set of the initial state */
  auto actors = mcapi::get().get_actors();
  for (auto& actor : actors)
    if (mcapi::get().actor_is_enabled(actor.copy.get_buffer()->get_pid()))
      initial_state->add_interleaving_set(actor.copy.get_buffer());

  stack_.push_back(std::move(initial_state));
}

static inline bool all_communications_are_finished()
{
  auto maxpid = mcapi::get().get_maxpid();
  for (size_t current_actor = 1; current_actor < maxpid; current_actor++) {
    if (not incomplete_communications_pattern[current_actor].empty()) {
      XBT_DEBUG("Some communications are not finished, cannot stop the exploration! State not visited.");
      return false;
    }
  }
  return true;
}

void CommunicationDeterminismChecker::restoreState()
{
  /* Intermediate backtracking */
  State* last_state = stack_.back().get();
  if (last_state->system_state_) {
    last_state->system_state_->restore(&mcapi::get().mc_get_remote_simulation());
    MC_restore_communications_pattern(last_state);
    return;
  }

  /* Restore the initial state */
  mcapi::get().s_restore_initial_state();

  unsigned n = mcapi::get().get_maxpid();
  assert(n == incomplete_communications_pattern.size());
  assert(n == initial_communications_pattern.size());
  for (unsigned j=0; j < n ; j++) {
    incomplete_communications_pattern[j].clear();
    initial_communications_pattern[j].index_comm = 0;
  }

  /* Traverse the stack from the state at position start and re-execute the transitions */
  for (std::unique_ptr<simgrid::mc::State> const& state : stack_) {
    if (state == stack_.back())
      break;

    int req_num             = state->transition_.argument_;
    const s_smx_simcall* saved_req = &state->executed_req_;
    xbt_assert(saved_req);

    /* because we got a copy of the executed request, we have to fetch the
       real one, pointed by the request field of the issuer process */

    const smx_actor_t issuer = mcapi::get().mc_smx_simcall_get_issuer(saved_req);
    smx_simcall_t req        = &issuer->simcall_;

    /* TODO : handle test and testany simcalls */
<<<<<<< HEAD
    e_mc_call_type_t call = MC_get_call_type(req);
    mcapi::get().handle_simcall(state->transition_);
=======
    CallType call = MC_get_call_type(req);
    mc_model_checker->handle_simcall(state->transition_);
>>>>>>> bbee364a
    MC_handle_comm_pattern(call, req, req_num, 1);
    mcapi::get().mc_wait_for_requests();

    /* Update statistics */
    mcapi::get().mc_inc_visited_states();
    mcapi::get().mc_inc_executed_trans();
  }
}

void CommunicationDeterminismChecker::real_run()
{
  std::unique_ptr<VisitedState> visited_state = nullptr;
  smx_simcall_t req = nullptr;

  while (not stack_.empty()) {
    /* Get current state */
    State* cur_state = stack_.back().get();

    XBT_DEBUG("**************************************************");
    XBT_DEBUG("Exploration depth = %zu (state = %d, interleaved processes = %zu)", stack_.size(), cur_state->num_,
              cur_state->interleave_size());

    /* Update statistics */
    mcapi::get().mc_inc_visited_states();

    if (stack_.size() <= (std::size_t)_sg_mc_max_depth)
      req = mcapi::get().mc_state_choose_request(cur_state);
    else
      req = nullptr;

    if (req != nullptr && visited_state == nullptr) {
      int req_num = cur_state->transition_.argument_;

      XBT_DEBUG("Execute: %s", mcapi::get().request_to_string(req, req_num, RequestType::simix).c_str());

      std::string req_str;
      if (dot_output != nullptr)
        req_str = mcapi::get().request_get_dot_output(req, req_num);

      mcapi::get().mc_inc_executed_trans();

      /* TODO : handle test and testany simcalls */
      CallType call = CallType::NONE;
      if (_sg_mc_comms_determinism || _sg_mc_send_determinism)
        call = MC_get_call_type(req);

      /* Answer the request */
      mcapi::get().handle_simcall(cur_state->transition_);
      /* After this call req is no longer useful */

      MC_handle_comm_pattern(call, req, req_num, 0);


      /* Wait for requests (schedules processes) */
      mcapi::get().mc_wait_for_requests();

      /* Create the new expanded state */
      ++expanded_states_count_;
      auto next_state = std::make_unique<State>(expanded_states_count_);

      /* If comm determinism verification, we cannot stop the exploration if some communications are not finished (at
       * least, data are transferred). These communications  are incomplete and they cannot be analyzed and compared
       * with the initial pattern. */
      bool compare_snapshots = this->initial_communications_pattern_done && all_communications_are_finished();

      if (_sg_mc_max_visited_states != 0)
        visited_state = visited_states_.addVisitedState(expanded_states_count_, next_state.get(), compare_snapshots);
      else
        visited_state = nullptr;

      if (visited_state == nullptr) {
        /* Get enabled actors and insert them in the interleave set of the next state */
        auto actors = mcapi::get().mc_get_remote_simulation().actors();
        for (auto& actor : actors)
          if (mcapi::get().actor_is_enabled(actor.copy.get_buffer()->get_pid()))
            next_state->add_interleaving_set(actor.copy.get_buffer());

        if (dot_output != nullptr)
          fprintf(dot_output, "\"%d\" -> \"%d\" [%s];\n", cur_state->num_, next_state->num_, req_str.c_str());

      } else if (dot_output != nullptr)
        fprintf(dot_output, "\"%d\" -> \"%d\" [%s];\n", cur_state->num_,
                visited_state->original_num == -1 ? visited_state->num : visited_state->original_num, req_str.c_str());

      stack_.push_back(std::move(next_state));
    } else {
      if (stack_.size() > (std::size_t) _sg_mc_max_depth)
        XBT_WARN("/!\\ Max depth reached! /!\\ ");
      else if (visited_state != nullptr)
        XBT_DEBUG("State already visited (equal to state %d), exploration stopped on this path.",
            visited_state->original_num == -1 ? visited_state->num : visited_state->original_num);
      else
        XBT_DEBUG("There are no more processes to interleave. (depth %zu)", stack_.size());

      this->initial_communications_pattern_done = true;

      /* Trash the current state, no longer needed */
      XBT_DEBUG("Delete state %d at depth %zu", cur_state->num_, stack_.size());
      stack_.pop_back();

      visited_state = nullptr;

      /* Check for deadlocks */
      if (mcapi::get().mc_check_deadlock()) {
        mcapi::get().mc_show_deadlock();
        throw simgrid::mc::DeadlockError();
      }

      while (not stack_.empty()) {
        std::unique_ptr<State> state(std::move(stack_.back()));
        stack_.pop_back();
        if (state->interleave_size() && stack_.size() < (std::size_t)_sg_mc_max_depth) {
          /* We found a back-tracking point, let's loop */
          XBT_DEBUG("Back-tracking to state %d at depth %zu", state->num_, stack_.size() + 1);
          stack_.push_back(std::move(state));

          this->restoreState();

          XBT_DEBUG("Back-tracking to state %d at depth %zu done", stack_.back()->num_, stack_.size());

          break;
        } else {
          XBT_DEBUG("Delete state %d at depth %zu", state->num_, stack_.size() + 1);
        }
      }
    }
  }

  mcapi::get().s_log_state();
}

void CommunicationDeterminismChecker::run()
{
  XBT_INFO("Check communication determinism");
  mcapi::get().s_initialize();

  this->prepare();
  this->real_run();
}

Checker* createCommunicationDeterminismChecker(Session& s)
{
  return new CommunicationDeterminismChecker(s);
}

} // namespace mc
} // namespace simgrid<|MERGE_RESOLUTION|>--- conflicted
+++ resolved
@@ -305,12 +305,7 @@
   std::vector<std::string> trace;
   for (auto const& state : stack_) {
     smx_simcall_t req = &state->executed_req_;
-<<<<<<< HEAD
-    if (req)
-      trace.push_back(mcapi::get().request_to_string(req, state->transition_.argument_, RequestType::executed));
-=======
     trace.push_back(request_to_string(req, state->transition_.argument_, RequestType::executed));
->>>>>>> bbee364a
   }
   return trace;
 }
@@ -409,13 +404,8 @@
     smx_simcall_t req        = &issuer->simcall_;
 
     /* TODO : handle test and testany simcalls */
-<<<<<<< HEAD
-    e_mc_call_type_t call = MC_get_call_type(req);
-    mcapi::get().handle_simcall(state->transition_);
-=======
     CallType call = MC_get_call_type(req);
     mc_model_checker->handle_simcall(state->transition_);
->>>>>>> bbee364a
     MC_handle_comm_pattern(call, req, req_num, 1);
     mcapi::get().mc_wait_for_requests();
 
