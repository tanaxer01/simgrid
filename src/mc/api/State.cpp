/* Copyright (c) 2008-2023. The SimGrid Team. All rights reserved.          */

/* This program is free software; you can redistribute it and/or modify it
 * under the terms of the license (GNU LGPL) which comes with this package. */

#include "src/mc/api/State.hpp"
#include "src/mc/api/guide/BasicGuide.hpp"
#include "src/mc/api/guide/WaitGuide.hpp"
#include "src/mc/explo/Exploration.hpp"
#include "src/mc/mc_config.hpp"

#include <boost/range/algorithm.hpp>

XBT_LOG_NEW_DEFAULT_SUBCATEGORY(mc_state, mc, "Logging specific to MC states");

namespace simgrid::mc {

long State::expended_states_ = 0;

State::State(const State& other)
    : transition_(other.transition_)
    , num_(other.num_)
    , system_state_(other.system_state_)
    , parent_state_(nullptr)
    , guide_(other.guide_)
    , sleep_set_(other.sleep_set_)
{
}

State::State(RemoteApp& remote_app) : num_(++expended_states_)
{
  XBT_VERB("Creating a guide for the state");
  if (_sg_mc_guided == "none")
    guide_ = std::make_shared<BasicGuide>();
  if (_sg_mc_guided == "nb_wait")
    guide_ = std::make_shared<WaitGuide>();

  remote_app.get_actors_status(guide_->actors_to_run_);

  /* Stateful model checking */
  if ((_sg_mc_checkpoint > 0 && (num_ % _sg_mc_checkpoint == 0)) || _sg_mc_termination)
    system_state_ = std::make_shared<simgrid::mc::Snapshot>(num_, remote_app.get_page_store(),
                                                            *remote_app.get_remote_process_memory());
}

State::State(RemoteApp& remote_app, const State* parent_state) : num_(++expended_states_), parent_state_(parent_state)
{
<<<<<<< HEAD

  if (_sg_mc_guided == "none")
    guide_ = std::make_shared<BasicGuide>();
  if (_sg_mc_guided == "nb_wait")
    guide_ = std::make_shared<WaitGuide>();
  *guide_ = *(parent_state->guide_);

  remote_app.get_actors_status(guide_->actors_to_run_);
=======
  remote_app.get_actors_status(guide->actors_to_run_);
>>>>>>> d06b2ba9

  /* Stateful model checking */
  if ((_sg_mc_checkpoint > 0 && (num_ % _sg_mc_checkpoint == 0)) || _sg_mc_termination)
    system_state_ = std::make_shared<simgrid::mc::Snapshot>(num_, remote_app.get_page_store(),
                                                            *remote_app.get_remote_process_memory());

  /* If we want sleep set reduction, copy the sleep set and eventually removes things from it */
  if (_sg_mc_sleep_set) {
    /* For each actor in the previous sleep set, keep it if it is not dependent with current transition.
     * And if we kept it and the actor is enabled in this state, mark the actor as already done, so that
     * it is not explored*/
    for (auto& [aid, transition] : parent_state_->get_sleep_set()) {
      if (not parent_state_->get_transition()->depends(&transition)) {
        sleep_set_.try_emplace(aid, transition);
        if (guide_->actors_to_run_.count(aid) != 0) {
          XBT_DEBUG("Actor %ld will not be explored, for it is in the sleep set", aid);

          guide_->actors_to_run_.at(aid).mark_done();
        }
      } else
        XBT_DEBUG("Transition >>%s<< removed from the sleep set because it was dependent with >>%s<<",
                  transition.to_string().c_str(), parent_state_->get_transition()->to_string().c_str());
    }
  }
}

std::size_t State::count_todo() const
{
  return boost::range::count_if(this->guide_->actors_to_run_, [](auto& pair) { return pair.second.is_todo(); });
}

Transition* State::get_transition() const
{
  return transition_;
}

aid_t State::next_transition() const
{
  XBT_DEBUG("Search for an actor to run. %zu actors to consider", guide_->actors_to_run_.size());
  for (auto const& [aid, actor] : guide_->actors_to_run_) {
    /* Only consider actors (1) marked as interleaving by the checker and (2) currently enabled in the application */
    if (not actor.is_todo() || not actor.is_enabled() || actor.is_done()) {
      if (not actor.is_todo())
        XBT_DEBUG("Can't run actor %ld because it is not todo", aid);

      if (not actor.is_enabled())
        XBT_DEBUG("Can't run actor %ld because it is not enabled", aid);

      if (actor.is_done())
        XBT_DEBUG("Can't run actor %ld because it has already been done", aid);

      continue;
    }

    return aid;
  }
  return -1;
}

std::pair<aid_t, double> State::next_transition_guided() const
{
  return guide_->next_transition();
}

// This should be done in GuidedState, or at least interact with it
void State::execute_next(aid_t next, RemoteApp& app)
{
  // First, warn the guide, so it knows how to build a proper child state
  guide_->execute_next(next, app);

  // This actor is ready to be executed. Execution involves three phases:

  // 1. Identify the appropriate ActorState to prepare for execution
  // when simcall_handle will be called on it
  auto& actor_state                        = guide_->actors_to_run_.at(next);
  const unsigned times_considered          = actor_state.do_consider();
  const auto* expected_executed_transition = actor_state.get_transition(times_considered);
  xbt_assert(expected_executed_transition != nullptr,
             "Expected a transition with %u times considered to be noted in actor %ld", times_considered, next);

  XBT_DEBUG("Let's run actor %ld (times_considered = %u)", next, times_considered);

  // 2. Execute the actor according to the preparation above
  Transition::executed_transitions_++;
  auto* just_executed = app.handle_simcall(next, times_considered, true);
  xbt_assert(just_executed->type_ == expected_executed_transition->type_,
             "The transition that was just executed by actor %ld, viz:\n"
             "%s\n"
             "is not what was purportedly scheduled to execute, which was:\n"
             "%s\n",
             next, just_executed->to_string().c_str(), expected_executed_transition->to_string().c_str());

  // 3. Update the state with the newest information. This means recording
  // both
  //  1. what action was last taken from this state (viz. `executed_transition`)
  //  2. what action actor `next` was able to take given `times_considered`
  // The latter update is important as *more* information is potentially available
  // about a transition AFTER it has executed.
  transition_ = just_executed;

  auto executed_transition = std::unique_ptr<Transition>(just_executed);
  actor_state.set_transition(std::move(executed_transition), times_considered);

  app.wait_for_requests();
}
} // namespace simgrid::mc<|MERGE_RESOLUTION|>--- conflicted
+++ resolved
@@ -45,7 +45,6 @@
 
 State::State(RemoteApp& remote_app, const State* parent_state) : num_(++expended_states_), parent_state_(parent_state)
 {
-<<<<<<< HEAD
 
   if (_sg_mc_guided == "none")
     guide_ = std::make_shared<BasicGuide>();
@@ -54,9 +53,6 @@
   *guide_ = *(parent_state->guide_);
 
   remote_app.get_actors_status(guide_->actors_to_run_);
-=======
-  remote_app.get_actors_status(guide->actors_to_run_);
->>>>>>> d06b2ba9
 
   /* Stateful model checking */
   if ((_sg_mc_checkpoint > 0 && (num_ % _sg_mc_checkpoint == 0)) || _sg_mc_termination)
