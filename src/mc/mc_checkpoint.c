/* Copyright (c) 2008-2014. The SimGrid Team.
 * All rights reserved.                                                     */

/* This program is free software; you can redistribute it and/or modify it
 * under the terms of the license (GNU LGPL) which comes with this package. */

#define _GNU_SOURCE
#define UNW_LOCAL_ONLY

#include <string.h>
#include <link.h>
#include "mc_private.h"
#include "xbt/module.h"
#include <xbt/mmalloc.h>

#include "xbt/mmalloc/mmprivate.h"

#include "../simix/smx_private.h"

#include <libunwind.h>
#include <libelf.h>

#include "mc_private.h"

XBT_LOG_NEW_DEFAULT_SUBCATEGORY(mc_checkpoint, mc,
                                "Logging specific to mc_checkpoint");

char *libsimgrid_path;

/************************************  Free functions **************************************/
/*****************************************************************************************/

static void MC_snapshot_stack_free(mc_snapshot_stack_t s){
  if(s){
    xbt_dynar_free(&(s->local_variables));
    xbt_dynar_free(&(s->stack_frames));
    xbt_free(s);
  }
}

static void MC_snapshot_stack_free_voidp(void *s){
  MC_snapshot_stack_free((mc_snapshot_stack_t) * (void **) s);
}

static void local_variable_free(local_variable_t v){
  xbt_free(v->frame);
  xbt_free(v->name);
  xbt_free(v);
}

static void local_variable_free_voidp(void *v){
  local_variable_free((local_variable_t) * (void **) v);
}

static void MC_region_destroy(mc_mem_region_t reg)
{
  xbt_free(reg->data);
  xbt_free(reg);
}

void MC_free_snapshot(mc_snapshot_t snapshot){
  unsigned int i;
  for(i=0; i < NB_REGIONS; i++)
    MC_region_destroy(snapshot->regions[i]);

  xbt_free(snapshot->stack_sizes);
  xbt_dynar_free(&(snapshot->stacks));
  xbt_dynar_free(&(snapshot->to_ignore));
  xbt_free(snapshot);
}


/*******************************  Snapshot regions ********************************/
/*********************************************************************************/

static mc_mem_region_t MC_region_new(int type, void *start_addr, size_t size)
{
  mc_mem_region_t new_reg = xbt_new(s_mc_mem_region_t, 1);
  new_reg->start_addr = start_addr;
  new_reg->size = size;
  new_reg->data = xbt_malloc(size);
  memcpy(new_reg->data, start_addr, size);

  XBT_DEBUG("New region : type : %d, data : %p (real addr %p), size : %zu", type, new_reg->data, start_addr, size);
  
  return new_reg;
}

static void MC_region_restore(mc_mem_region_t reg)
{
  /*FIXME: check if start_addr is still mapped, if it is not, then map it
    before copying the data */
 
  memcpy(reg->start_addr, reg->data, reg->size);
  return;
}

static void MC_snapshot_add_region(mc_snapshot_t snapshot, int type, void *start_addr, size_t size)
{
  mc_mem_region_t new_reg = MC_region_new(type, start_addr, size);
  snapshot->regions[type] = new_reg;
  return;
} 

static void MC_get_memory_regions(mc_snapshot_t snapshot){

  void* start_heap = ((xbt_mheap_t)std_heap)->base;
  void* end_heap   = ((xbt_mheap_t)std_heap)->breakval;
  MC_snapshot_add_region(snapshot, 0, start_heap, (char*) end_heap - (char*) start_heap);
  snapshot->heap_bytes_used = mmalloc_get_bytes_used(std_heap);

  MC_snapshot_add_region(snapshot, 1,  mc_libsimgrid_info->start_rw, mc_libsimgrid_info->end_rw - mc_libsimgrid_info->start_rw);
  MC_snapshot_add_region(snapshot, 2,  mc_binary_info->start_rw, mc_binary_info->end_rw - mc_binary_info->start_rw);
}

/** @brief Finds the range of the different memory segments and binary paths */
void MC_init_memory_map_info(){
 
  unsigned int i = 0;
  s_map_region_t reg;
  memory_map_t maps = MC_get_memory_map();

  maestro_stack_start = NULL;
  maestro_stack_end = NULL;
  libsimgrid_path = NULL;

  while (i < maps->mapsize) {
    reg = maps->regions[i];
    if (maps->regions[i].pathname == NULL) {
      // Nothing to do
    }
    else if ((reg.prot & PROT_WRITE) && !memcmp(maps->regions[i].pathname, "[stack]", 7)){
          maestro_stack_start = reg.start_addr;
          maestro_stack_end = reg.end_addr;
    } else if ((reg.prot & PROT_READ) && (reg.prot & PROT_EXEC) && !memcmp(basename(maps->regions[i].pathname), "libsimgrid", 10)){
      if(libsimgrid_path == NULL)
          libsimgrid_path = strdup(maps->regions[i].pathname);
    }
    i++;
  }

  xbt_assert(maestro_stack_start, "maestro_stack_start");
  xbt_assert(maestro_stack_end, "maestro_stack_end");
  xbt_assert(libsimgrid_path, "libsimgrid_path&");

  MC_free_memory_map(maps);

}

/** \brief Fill/llokup the "subtype" field.
 */
static void MC_resolve_subtype(mc_object_info_t info, dw_type_t type) {

  if(type->dw_type_id==NULL)
    return;
  type->subtype = xbt_dict_get_or_null(info->types, type->dw_type_id);
  if(type->subtype==NULL)
    return;
  if(type->subtype->byte_size != 0)
    return;
  if(type->subtype->name==NULL)
    return;
  // Try to find a more complete description of the type:
  // We need to fix in order to support C++.

  dw_type_t subtype = xbt_dict_get_or_null(info->types_by_name, type->subtype->name);
  if(subtype!=NULL) {
    type->subtype = subtype;
  }

  // TODO, support "switch type" (looking up the type in another lib) when possible
}

void MC_post_process_types(mc_object_info_t info) {
  xbt_dict_cursor_t cursor = NULL;
  char *origin;
  dw_type_t type;

  // Lookup "subtype" field:
  xbt_dict_foreach(info->types, cursor, origin, type){
    MC_resolve_subtype(info, type);

    dw_type_t member;
    unsigned int i = 0;
    if(type->members!=NULL) xbt_dynar_foreach(type->members, i, member) {
      MC_resolve_subtype(info, member);
    }
  }
}

/** \brief Fills the position of the .bss and .data sections. */
void MC_find_object_address(memory_map_t maps, mc_object_info_t result) {

  unsigned int i = 0;
  s_map_region_t reg;
  const char* name = basename(result->file_name);
  while (i < maps->mapsize) {
    reg = maps->regions[i];
    if (maps->regions[i].pathname == NULL || strcmp(basename(maps->regions[i].pathname),  name)) {
      // Nothing to do
    }
    else if ((reg.prot & PROT_WRITE)){
          xbt_assert(!result->start_rw,
            "Multiple read-write segments for %s, not supported",
            maps->regions[i].pathname);
          result->start_rw = reg.start_addr;
          result->end_rw   = reg.end_addr;
          // .bss is usually after the .data:
          // TODO, use dl_iterate_phdr to be more robust
          s_map_region_t* next = &(maps->regions[i+1]);
          if(next->pathname == NULL && (next->prot & PROT_WRITE) && next->start_addr == reg.end_addr) {
            result->end_rw = maps->regions[i+1].end_addr;
          }
    } else if ((reg.prot & PROT_READ) && (reg.prot & PROT_EXEC)){
          xbt_assert(!result->start_exec,
            "Multiple executable segments for %s, not supported",
            maps->regions[i].pathname);
          result->start_exec = reg.start_addr;
          result->end_exec   = reg.end_addr;
    }
    else if((reg.prot & PROT_READ) && !(reg.prot & PROT_EXEC)) {
        xbt_assert(!result->start_ro,
          "Multiple read only segments for %s, not supported",
          maps->regions[i].pathname);
        result->start_ro = reg.start_addr;
        result->end_ro   = reg.end_addr;
    }
    i++;
  }

  xbt_assert(result->file_name);
  xbt_assert(result->start_rw);
  xbt_assert(result->start_exec);
}

/************************************* Take Snapshot ************************************/
/****************************************************************************************/

<<<<<<< HEAD
static xbt_dynar_t MC_get_local_variables_values(xbt_dynar_t stack_frames){
=======
static void MC_get_hash_global(char *snapshot_hash, void *data1, void *data2){
  
  /* unsigned int cursor = 0; */
  /* size_t offset;  */
  /* global_variable_t current_var;  */
  /* void *addr_pointed = NULL; */
  /* void *res = NULL; */

  /* xbt_strbuff_t clear = xbt_strbuff_new(); */
  
  /* xbt_dynar_foreach(mc_global_variables, cursor, current_var){ */
  /*   if(current_var->address < start_data_libsimgrid){ /\* binary *\/ */
  /*     offset = (char *)current_var->address - (char *)start_data_binary; */
  /*     addr_pointed = *((void **)((char *)data2 + offset)); */
  /*     if(((addr_pointed >= start_plt_binary && addr_pointed <= end_plt_binary)) || ((addr_pointed >= std_heap && (char *)addr_pointed <= (char *)std_heap + STD_HEAP_SIZE ))) */
  /*       continue; */
  /*     res = xbt_malloc0(current_var->size + 1); */
  /*     memset(res, 0, current_var->size + 1); */
  /*     memcpy(res, (char*)data2 + offset, current_var->size); */
  /*   }else{ /\* libsimgrid *\/ */
  /*     offset = (char *)current_var->address - (char *)start_data_libsimgrid; */
  /*     addr_pointed = *((void **)((char *)data1 + offset)); */
  /*     if((addr_pointed >= start_plt_libsimgrid && addr_pointed <= end_plt_libsimgrid) || (addr_pointed >= std_heap && (char *)addr_pointed <= (char *)std_heap + STD_HEAP_SIZE )) */
  /*       continue; */
  /*     res = xbt_malloc0(current_var->size + 1); */
  /*     memset(res, 0, current_var->size + 1); */
  /*     memcpy(res, (char*)data1 + offset, current_var->size); */
  /*   } */
  /*   if(res != NULL){ */
  /*     xbt_strbuff_append(clear, (const char*)res); */
  /*     xbt_free(res); */
  /*     res = NULL; */
  /*   } */
  /* } */

  /* xbt_sha(clear->data, snapshot_hash); */

  /* xbt_strbuff_free(clear); */

}

static void MC_get_hash_local(char *snapshot_hash, xbt_dynar_t stacks){

  /* xbt_dynar_t tokens = NULL, s_tokens = NULL; */
  /* unsigned int cursor1 = 0, cursor2 = 0; */
  /* mc_snapshot_stack_t current_stack; */
  /* char *frame_name = NULL; */
  /* void *addr; */

  /* xbt_strbuff_t clear = xbt_strbuff_new(); */

  /* while(cursor1 < xbt_dynar_length(stacks)){ */
  /*   current_stack = xbt_dynar_get_as(stacks, cursor1, mc_snapshot_stack_t); */
  /*   tokens = xbt_str_split(current_stack->local_variables->data, NULL); */
  /*   cursor2 = 0; */
  /*   while(cursor2 < xbt_dynar_length(tokens)){ */
  /*     s_tokens = xbt_str_split(xbt_dynar_get_as(tokens, cursor2, char *), "="); */
  /*     if(xbt_dynar_length(s_tokens) > 1){ */
  /*       if(strcmp(xbt_dynar_get_as(s_tokens, 0, char *), "frame_name") == 0){ */
  /*         xbt_free(frame_name); */
  /*         frame_name = xbt_strdup(xbt_dynar_get_as(s_tokens, 1, char *)); */
  /*         xbt_strbuff_append(clear, (const char*)xbt_dynar_get_as(tokens, cursor2, char *)); */
  /*         cursor2++; */
  /*         xbt_dynar_free(&s_tokens); */
  /*         continue; */
  /*       } */
  /*       addr = (void *) strtoul(xbt_dynar_get_as(s_tokens, 1, char *), NULL, 16); */
  /*       if(addr > std_heap && (char *)addr <= (char *)std_heap + STD_HEAP_SIZE){ */
  /*         cursor2++; */
  /*         xbt_dynar_free(&s_tokens); */
  /*         continue; */
  /*       } */
  /*       if(is_stack_ignore_variable(frame_name, xbt_dynar_get_as(s_tokens, 0, char *))){ */
  /*         cursor2++; */
  /*         xbt_dynar_free(&s_tokens); */
  /*         continue; */
  /*       } */
  /*       xbt_strbuff_append(clear, (const char *)xbt_dynar_get_as(tokens, cursor2, char *)); */
  /*     } */
  /*     xbt_dynar_free(&s_tokens); */
  /*     cursor2++; */
  /*   } */
  /*   xbt_dynar_free(&tokens); */
  /*   cursor1++; */
  /* } */

  /* xbt_free(frame_name); */

  /* xbt_sha(clear->data, snapshot_hash); */

  /* xbt_strbuff_free(clear); */

}

static xbt_dynar_t MC_get_local_variables_values(void *stack_context){
  
  unw_cursor_t c;
  int ret;

  char frame_name[256];
  
  ret = unw_init_local(&c, (unw_context_t *)stack_context);
  if(ret < 0){
    XBT_INFO("unw_init_local failed");
    xbt_abort();
  }

  unw_word_t ip, sp, off;
  dw_frame_t frame;

  unsigned int cursor = 0;
  dw_variable_t current_variable;
  dw_location_entry_t entry = NULL;
  dw_location_t location_entry = NULL;
  unw_word_t res;
  int frame_found = 0, region_type;
  void *frame_pointer_address = NULL;
  unsigned long true_ip, value;
  int stop = 0;
>>>>>>> c7d7dd42

  unsigned cursor1 = 0;
  mc_stack_frame_t stack_frame;
  xbt_dynar_t variables = xbt_dynar_new(sizeof(local_variable_t), local_variable_free_voidp);

  xbt_dynar_foreach(stack_frames,cursor1,stack_frame) {

<<<<<<< HEAD
    unsigned cursor2 = 0;
    dw_variable_t current_variable;
    xbt_dynar_foreach(stack_frame->frame->variables, cursor2, current_variable){
      
      int region_type;
      if((long)stack_frame->ip > (long)mc_libsimgrid_info->start_exec)
=======
    unw_get_proc_name(&c, frame_name, sizeof (frame_name), &off);

    if(!strcmp(frame_name, "smx_ctx_sysv_wrapper")) /* Stop before context switch with maestro */
      stop = 1;

    if((uintptr_t)ip > (uintptr_t)start_text_libsimgrid)
      frame = xbt_dict_get_or_null(mc_local_variables_libsimgrid, frame_name);
    else
      frame = xbt_dict_get_or_null(mc_local_variables_binary, frame_name);

    if(frame == NULL){
      ret = unw_step(&c);
      continue;
    }
    
    true_ip = (unsigned long)frame->low_pc + (unsigned long)off;
    frame_pointer_address = NULL;

    /* Get frame pointer */
    switch(frame->frame_base->type){
    case e_dw_loclist:
      cursor = 0;
      while(cursor < xbt_dynar_length(frame->frame_base->location.loclist) && !frame_found){
        entry = xbt_dynar_get_as(frame->frame_base->location.loclist, cursor, dw_location_entry_t);
        if((true_ip >= entry->lowpc) && (true_ip < entry->highpc)){
          frame_found = 1;
          switch(entry->location->type){
          case e_dw_compose:
            if(xbt_dynar_length(entry->location->location.compose) > 1){
              frame_pointer_address = NULL; /* TODO : location list with optimizations enabled */
            }else{
              location_entry = xbt_dynar_get_as(entry->location->location.compose, 0, dw_location_t);
              switch(location_entry->type){
              case e_dw_register:
                unw_get_reg(&c, location_entry->location.reg, &res);
                frame_pointer_address = (void*)(uintptr_t)res;
                break;
              case e_dw_bregister_op:
                unw_get_reg(&c, location_entry->location.breg_op.reg, &res);
                frame_pointer_address = (void*)((uintptr_t)res + location_entry->location.breg_op.offset);
                break;
              default:
                frame_pointer_address = NULL; /* FIXME : implement other cases (with optimizations enabled) */
                break;
              }
            }
            break;
          default:
            frame_pointer_address = NULL; /* FIXME : implement other cases (with optimizations enabled) */
            break;
          }
        }
        cursor++;
      }
      break;
    default :
      frame_pointer_address = NULL; /* FIXME : implement other cases (with optimizations enabled)*/
      break;
    }

    frame_found = 0;
    cursor = 0;

    xbt_dynar_foreach(frame->variables, cursor, current_variable){
      
      if((uintptr_t)ip > (uintptr_t)start_text_libsimgrid)
>>>>>>> c7d7dd42
        region_type = 1;
      else
        region_type = 2;

      local_variable_t new_var = xbt_new0(s_local_variable_t, 1);
      new_var->frame = xbt_strdup(stack_frame->frame_name);
      new_var->ip = stack_frame->ip;
      new_var->name = xbt_strdup(current_variable->name);
      new_var->type = current_variable->type;
      new_var->region= region_type;
      
<<<<<<< HEAD
      /* if(current_variable->address!=NULL) {
        new_var->address = current_variable->address;
      } else */
      if(current_variable->location != NULL){
        new_var->address = (void*) MC_dwarf_resolve_location(
          &(stack_frame->unw_cursor), current_variable->location, (void*)stack_frame->frame_base);
=======
      if(current_variable->address.location != NULL){
        switch(current_variable->address.location->type){
        case e_dw_compose:
          if(xbt_dynar_length(current_variable->address.location->location.compose) > 1){
            /* TODO : location list with optimizations enabled */
          }else{
            location_entry = xbt_dynar_get_as(current_variable->address.location->location.compose, 0, dw_location_t);
            
            switch(location_entry->type){
            case e_dw_register:
              unw_get_reg(&c, location_entry->location.reg, &res);
              value = (unsigned long)res;
              break;
            case e_dw_bregister_op:
              unw_get_reg(&c, location_entry->location.breg_op.reg, &res);
              value = (unsigned long)res + location_entry->location.breg_op.offset;
              break;
            case e_dw_fbregister_op:
              if(frame_pointer_address != NULL)
                value = (unsigned long)((char *)frame_pointer_address + location_entry->location.fbreg_op);
              else
                value = 0;
              break;
            default:
              value = 0; /* FIXME : implement other cases (with optimizations enabled)*/
              break;
            }

            if(value)
              new_var->address = (void *)value;
            else
              new_var->address = NULL;
          }
          break;
        default :
          break;
        }
>>>>>>> c7d7dd42
      }

      xbt_dynar_push(variables, &new_var);

    }
  }

  return variables;

}

static void MC_stack_frame_free_voipd(void *s){
  mc_stack_frame_t stack_frame = *(mc_stack_frame_t*)s;
  if(stack_frame) {
    xbt_free(stack_frame->frame_name);
    xbt_free(stack_frame);
  }
}

static xbt_dynar_t MC_unwind_stack_frames(void *stack_context) {
  xbt_dynar_t result = xbt_dynar_new(sizeof(mc_stack_frame_t), MC_stack_frame_free_voipd);

  unw_cursor_t c;

  dw_frame_t test = MC_find_function_by_ip(&MC_unwind_stack_frames);
  xbt_assert(test);

  int ret;
  for(ret = unw_init_local(&c, (unw_context_t *)stack_context); ret >= 0; ret = unw_step(&c)){
    mc_stack_frame_t stack_frame = xbt_new(s_mc_stack_frame_t, 1);
    xbt_dynar_push(result, &stack_frame);

    stack_frame->unw_cursor = c;

    unw_word_t ip, sp;

    unw_get_reg(&c, UNW_REG_IP, &ip);
    unw_get_reg(&c, UNW_REG_SP, &sp);

    stack_frame->ip = ip;
    stack_frame->sp = sp;

    // TODO, use real addresses in frame_t instead of fixing it here

    dw_frame_t frame = MC_find_function_by_ip((void*) ip);
    stack_frame->frame = frame;

    if(frame) {
      stack_frame->frame_name = xbt_strdup(frame->name);
      stack_frame->frame_base = (unw_word_t)mc_find_frame_base((void*)ip, frame, &c);
    } else {
      stack_frame->frame_base = 0;
    }

    /* Stop before context switch with maestro */
    if(frame!=NULL && frame->name!=NULL && !strcmp(frame->name, "smx_ctx_sysv_wrapper"))
      break;
  }

  if(xbt_dynar_length(result) == 0){
    XBT_INFO("unw_init_local failed");
    xbt_abort();
  }

<<<<<<< HEAD
  return result;
};
=======
  unw_get_reg(&c, UNW_REG_SP, &sp);

  return (char *)heap + ((char *)sp - (char*)std_heap);

}
>>>>>>> c7d7dd42

static xbt_dynar_t MC_take_snapshot_stacks(mc_snapshot_t *snapshot, void *heap){

  xbt_dynar_t res = xbt_dynar_new(sizeof(s_mc_snapshot_stack_t), MC_snapshot_stack_free_voidp);

  unsigned int cursor = 0;
  stack_region_t current_stack;
  
  xbt_dynar_foreach(stacks_areas, cursor, current_stack){
    mc_snapshot_stack_t st = xbt_new(s_mc_snapshot_stack_t, 1);
    st->stack_frames = MC_unwind_stack_frames(current_stack->context);
    st->local_variables = MC_get_local_variables_values(st->stack_frames);

    unw_word_t sp = xbt_dynar_get_as(st->stack_frames, 0, mc_stack_frame_t)->sp;
    st->stack_pointer = ((char *)heap + (size_t)(((char *)((long)sp) - (char*)std_heap)));

    st->real_address = current_stack->address;
    xbt_dynar_push(res, &st);
    (*snapshot)->stack_sizes = xbt_realloc((*snapshot)->stack_sizes, (cursor + 1) * sizeof(size_t));
    (*snapshot)->stack_sizes[cursor] = current_stack->size - ((char *)st->stack_pointer - (char *)((char *)heap + ((char *)current_stack->address - (char *)std_heap)));
  }

  return res;

}

static xbt_dynar_t MC_take_snapshot_ignore(){
  
  if(mc_heap_comparison_ignore == NULL)
    return NULL;

  xbt_dynar_t cpy = xbt_dynar_new(sizeof(mc_heap_ignore_region_t), heap_ignore_region_free_voidp);

  unsigned int cursor = 0;
  mc_heap_ignore_region_t current_region;

  xbt_dynar_foreach(mc_heap_comparison_ignore, cursor, current_region){
    mc_heap_ignore_region_t new_region = NULL;
    new_region = xbt_new0(s_mc_heap_ignore_region_t, 1);
    new_region->address = current_region->address;
    new_region->size = current_region->size;
    new_region->block = current_region->block;
    new_region->fragment = current_region->fragment;
    xbt_dynar_push(cpy, &new_region);
  }

  return cpy;

}

static void MC_dump_checkpoint_ignore(mc_snapshot_t snapshot){
  
  unsigned int cursor = 0;
  mc_checkpoint_ignore_region_t region;
  size_t offset;
  
  xbt_dynar_foreach(mc_checkpoint_ignore, cursor, region){
    if(region->addr > snapshot->regions[0]->start_addr && (char *)(region->addr) < (char *)snapshot->regions[0]->start_addr + STD_HEAP_SIZE){
      offset = (char *)region->addr - (char *)snapshot->regions[0]->start_addr;
      memset((char *)snapshot->regions[0]->data + offset, 0, region->size);
    }else if(region->addr > snapshot->regions[2]->start_addr && (char *)(region->addr) < (char*)snapshot->regions[2]->start_addr + snapshot->regions[2]->size){
      offset = (char *)region->addr - (char *)snapshot->regions[2]->start_addr;
      memset((char *)snapshot->regions[2]->data + offset, 0, region->size);
    }else if(region->addr > snapshot->regions[1]->start_addr && (char *)(region->addr) < (char*)snapshot->regions[1]->start_addr + snapshot->regions[1]->size){
      offset = (char *)region->addr - (char *)snapshot->regions[1]->start_addr;
      memset((char *)snapshot->regions[1]->data + offset, 0, region->size);
    }
  }

}


mc_snapshot_t MC_take_snapshot(int num_state){

  mc_snapshot_t snapshot = xbt_new0(s_mc_snapshot_t, 1);
  snapshot->nb_processes = xbt_swag_size(simix_global->process_list);

  /* Save the std heap and the writable mapped pages of libsimgrid and binary */
  MC_get_memory_regions(snapshot);

  snapshot->to_ignore = MC_take_snapshot_ignore();

  if(_sg_mc_visited > 0 || strcmp(_sg_mc_property_file,"")){
    snapshot->stacks = MC_take_snapshot_stacks(&snapshot, snapshot->regions[0]->data);
    if(_sg_mc_hash && snapshot->stacks!=NULL) {
      snapshot->hash = mc_hash_processes_state(num_state, snapshot->stacks);
    } else {
      snapshot->hash = 0;
    }
  }
  else {
    snapshot->hash = 0;
  }

  if(num_state > 0)
    MC_dump_checkpoint_ignore(snapshot);

  return snapshot;

}

void MC_restore_snapshot(mc_snapshot_t snapshot){
  unsigned int i;
  for(i=0; i < NB_REGIONS; i++){
    MC_region_restore(snapshot->regions[i]);
  }

}

mc_snapshot_t SIMIX_pre_mc_snapshot(smx_simcall_t simcall){
  return MC_take_snapshot(1);
}

void *MC_snapshot(void){
  return simcall_mc_snapshot();
}<|MERGE_RESOLUTION|>--- conflicted
+++ resolved
@@ -236,129 +236,7 @@
 /************************************* Take Snapshot ************************************/
 /****************************************************************************************/
 
-<<<<<<< HEAD
 static xbt_dynar_t MC_get_local_variables_values(xbt_dynar_t stack_frames){
-=======
-static void MC_get_hash_global(char *snapshot_hash, void *data1, void *data2){
-  
-  /* unsigned int cursor = 0; */
-  /* size_t offset;  */
-  /* global_variable_t current_var;  */
-  /* void *addr_pointed = NULL; */
-  /* void *res = NULL; */
-
-  /* xbt_strbuff_t clear = xbt_strbuff_new(); */
-  
-  /* xbt_dynar_foreach(mc_global_variables, cursor, current_var){ */
-  /*   if(current_var->address < start_data_libsimgrid){ /\* binary *\/ */
-  /*     offset = (char *)current_var->address - (char *)start_data_binary; */
-  /*     addr_pointed = *((void **)((char *)data2 + offset)); */
-  /*     if(((addr_pointed >= start_plt_binary && addr_pointed <= end_plt_binary)) || ((addr_pointed >= std_heap && (char *)addr_pointed <= (char *)std_heap + STD_HEAP_SIZE ))) */
-  /*       continue; */
-  /*     res = xbt_malloc0(current_var->size + 1); */
-  /*     memset(res, 0, current_var->size + 1); */
-  /*     memcpy(res, (char*)data2 + offset, current_var->size); */
-  /*   }else{ /\* libsimgrid *\/ */
-  /*     offset = (char *)current_var->address - (char *)start_data_libsimgrid; */
-  /*     addr_pointed = *((void **)((char *)data1 + offset)); */
-  /*     if((addr_pointed >= start_plt_libsimgrid && addr_pointed <= end_plt_libsimgrid) || (addr_pointed >= std_heap && (char *)addr_pointed <= (char *)std_heap + STD_HEAP_SIZE )) */
-  /*       continue; */
-  /*     res = xbt_malloc0(current_var->size + 1); */
-  /*     memset(res, 0, current_var->size + 1); */
-  /*     memcpy(res, (char*)data1 + offset, current_var->size); */
-  /*   } */
-  /*   if(res != NULL){ */
-  /*     xbt_strbuff_append(clear, (const char*)res); */
-  /*     xbt_free(res); */
-  /*     res = NULL; */
-  /*   } */
-  /* } */
-
-  /* xbt_sha(clear->data, snapshot_hash); */
-
-  /* xbt_strbuff_free(clear); */
-
-}
-
-static void MC_get_hash_local(char *snapshot_hash, xbt_dynar_t stacks){
-
-  /* xbt_dynar_t tokens = NULL, s_tokens = NULL; */
-  /* unsigned int cursor1 = 0, cursor2 = 0; */
-  /* mc_snapshot_stack_t current_stack; */
-  /* char *frame_name = NULL; */
-  /* void *addr; */
-
-  /* xbt_strbuff_t clear = xbt_strbuff_new(); */
-
-  /* while(cursor1 < xbt_dynar_length(stacks)){ */
-  /*   current_stack = xbt_dynar_get_as(stacks, cursor1, mc_snapshot_stack_t); */
-  /*   tokens = xbt_str_split(current_stack->local_variables->data, NULL); */
-  /*   cursor2 = 0; */
-  /*   while(cursor2 < xbt_dynar_length(tokens)){ */
-  /*     s_tokens = xbt_str_split(xbt_dynar_get_as(tokens, cursor2, char *), "="); */
-  /*     if(xbt_dynar_length(s_tokens) > 1){ */
-  /*       if(strcmp(xbt_dynar_get_as(s_tokens, 0, char *), "frame_name") == 0){ */
-  /*         xbt_free(frame_name); */
-  /*         frame_name = xbt_strdup(xbt_dynar_get_as(s_tokens, 1, char *)); */
-  /*         xbt_strbuff_append(clear, (const char*)xbt_dynar_get_as(tokens, cursor2, char *)); */
-  /*         cursor2++; */
-  /*         xbt_dynar_free(&s_tokens); */
-  /*         continue; */
-  /*       } */
-  /*       addr = (void *) strtoul(xbt_dynar_get_as(s_tokens, 1, char *), NULL, 16); */
-  /*       if(addr > std_heap && (char *)addr <= (char *)std_heap + STD_HEAP_SIZE){ */
-  /*         cursor2++; */
-  /*         xbt_dynar_free(&s_tokens); */
-  /*         continue; */
-  /*       } */
-  /*       if(is_stack_ignore_variable(frame_name, xbt_dynar_get_as(s_tokens, 0, char *))){ */
-  /*         cursor2++; */
-  /*         xbt_dynar_free(&s_tokens); */
-  /*         continue; */
-  /*       } */
-  /*       xbt_strbuff_append(clear, (const char *)xbt_dynar_get_as(tokens, cursor2, char *)); */
-  /*     } */
-  /*     xbt_dynar_free(&s_tokens); */
-  /*     cursor2++; */
-  /*   } */
-  /*   xbt_dynar_free(&tokens); */
-  /*   cursor1++; */
-  /* } */
-
-  /* xbt_free(frame_name); */
-
-  /* xbt_sha(clear->data, snapshot_hash); */
-
-  /* xbt_strbuff_free(clear); */
-
-}
-
-static xbt_dynar_t MC_get_local_variables_values(void *stack_context){
-  
-  unw_cursor_t c;
-  int ret;
-
-  char frame_name[256];
-  
-  ret = unw_init_local(&c, (unw_context_t *)stack_context);
-  if(ret < 0){
-    XBT_INFO("unw_init_local failed");
-    xbt_abort();
-  }
-
-  unw_word_t ip, sp, off;
-  dw_frame_t frame;
-
-  unsigned int cursor = 0;
-  dw_variable_t current_variable;
-  dw_location_entry_t entry = NULL;
-  dw_location_t location_entry = NULL;
-  unw_word_t res;
-  int frame_found = 0, region_type;
-  void *frame_pointer_address = NULL;
-  unsigned long true_ip, value;
-  int stop = 0;
->>>>>>> c7d7dd42
 
   unsigned cursor1 = 0;
   mc_stack_frame_t stack_frame;
@@ -366,81 +244,12 @@
 
   xbt_dynar_foreach(stack_frames,cursor1,stack_frame) {
 
-<<<<<<< HEAD
     unsigned cursor2 = 0;
     dw_variable_t current_variable;
     xbt_dynar_foreach(stack_frame->frame->variables, cursor2, current_variable){
       
       int region_type;
       if((long)stack_frame->ip > (long)mc_libsimgrid_info->start_exec)
-=======
-    unw_get_proc_name(&c, frame_name, sizeof (frame_name), &off);
-
-    if(!strcmp(frame_name, "smx_ctx_sysv_wrapper")) /* Stop before context switch with maestro */
-      stop = 1;
-
-    if((uintptr_t)ip > (uintptr_t)start_text_libsimgrid)
-      frame = xbt_dict_get_or_null(mc_local_variables_libsimgrid, frame_name);
-    else
-      frame = xbt_dict_get_or_null(mc_local_variables_binary, frame_name);
-
-    if(frame == NULL){
-      ret = unw_step(&c);
-      continue;
-    }
-    
-    true_ip = (unsigned long)frame->low_pc + (unsigned long)off;
-    frame_pointer_address = NULL;
-
-    /* Get frame pointer */
-    switch(frame->frame_base->type){
-    case e_dw_loclist:
-      cursor = 0;
-      while(cursor < xbt_dynar_length(frame->frame_base->location.loclist) && !frame_found){
-        entry = xbt_dynar_get_as(frame->frame_base->location.loclist, cursor, dw_location_entry_t);
-        if((true_ip >= entry->lowpc) && (true_ip < entry->highpc)){
-          frame_found = 1;
-          switch(entry->location->type){
-          case e_dw_compose:
-            if(xbt_dynar_length(entry->location->location.compose) > 1){
-              frame_pointer_address = NULL; /* TODO : location list with optimizations enabled */
-            }else{
-              location_entry = xbt_dynar_get_as(entry->location->location.compose, 0, dw_location_t);
-              switch(location_entry->type){
-              case e_dw_register:
-                unw_get_reg(&c, location_entry->location.reg, &res);
-                frame_pointer_address = (void*)(uintptr_t)res;
-                break;
-              case e_dw_bregister_op:
-                unw_get_reg(&c, location_entry->location.breg_op.reg, &res);
-                frame_pointer_address = (void*)((uintptr_t)res + location_entry->location.breg_op.offset);
-                break;
-              default:
-                frame_pointer_address = NULL; /* FIXME : implement other cases (with optimizations enabled) */
-                break;
-              }
-            }
-            break;
-          default:
-            frame_pointer_address = NULL; /* FIXME : implement other cases (with optimizations enabled) */
-            break;
-          }
-        }
-        cursor++;
-      }
-      break;
-    default :
-      frame_pointer_address = NULL; /* FIXME : implement other cases (with optimizations enabled)*/
-      break;
-    }
-
-    frame_found = 0;
-    cursor = 0;
-
-    xbt_dynar_foreach(frame->variables, cursor, current_variable){
-      
-      if((uintptr_t)ip > (uintptr_t)start_text_libsimgrid)
->>>>>>> c7d7dd42
         region_type = 1;
       else
         region_type = 2;
@@ -452,52 +261,12 @@
       new_var->type = current_variable->type;
       new_var->region= region_type;
       
-<<<<<<< HEAD
       /* if(current_variable->address!=NULL) {
         new_var->address = current_variable->address;
       } else */
       if(current_variable->location != NULL){
         new_var->address = (void*) MC_dwarf_resolve_location(
           &(stack_frame->unw_cursor), current_variable->location, (void*)stack_frame->frame_base);
-=======
-      if(current_variable->address.location != NULL){
-        switch(current_variable->address.location->type){
-        case e_dw_compose:
-          if(xbt_dynar_length(current_variable->address.location->location.compose) > 1){
-            /* TODO : location list with optimizations enabled */
-          }else{
-            location_entry = xbt_dynar_get_as(current_variable->address.location->location.compose, 0, dw_location_t);
-            
-            switch(location_entry->type){
-            case e_dw_register:
-              unw_get_reg(&c, location_entry->location.reg, &res);
-              value = (unsigned long)res;
-              break;
-            case e_dw_bregister_op:
-              unw_get_reg(&c, location_entry->location.breg_op.reg, &res);
-              value = (unsigned long)res + location_entry->location.breg_op.offset;
-              break;
-            case e_dw_fbregister_op:
-              if(frame_pointer_address != NULL)
-                value = (unsigned long)((char *)frame_pointer_address + location_entry->location.fbreg_op);
-              else
-                value = 0;
-              break;
-            default:
-              value = 0; /* FIXME : implement other cases (with optimizations enabled)*/
-              break;
-            }
-
-            if(value)
-              new_var->address = (void *)value;
-            else
-              new_var->address = NULL;
-          }
-          break;
-        default :
-          break;
-        }
->>>>>>> c7d7dd42
       }
 
       xbt_dynar_push(variables, &new_var);
@@ -562,16 +331,8 @@
     xbt_abort();
   }
 
-<<<<<<< HEAD
   return result;
 };
-=======
-  unw_get_reg(&c, UNW_REG_SP, &sp);
-
-  return (char *)heap + ((char *)sp - (char*)std_heap);
-
-}
->>>>>>> c7d7dd42
 
 static xbt_dynar_t MC_take_snapshot_stacks(mc_snapshot_t *snapshot, void *heap){
 
