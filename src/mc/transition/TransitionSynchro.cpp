--- conflicted
+++ resolved
@@ -127,7 +127,6 @@
   return false; // mutexes are INDEP with non-mutex transitions
 }
 
-<<<<<<< HEAD
 bool MutexTransition::can_be_co_enabled(const Transition* o) const
 {
   if (o->type_ < type_)
@@ -154,26 +153,25 @@
   }
 
   return true; // mutexes are INDEP with non-mutex transitions
-=======
-bool SemaphoreTransition::reversible_race(const Transition* other) const
-{
-  switch (type_) {
-    case Type::SEM_ASYNC_LOCK:
-      return true; // SemAsyncLock is always enabled
-    case Type::SEM_UNLOCK:
-      return true; // SemUnlock is always enabled
-    case Type::SEM_WAIT:
-      if (other->type_ == Transition::Type::SEM_UNLOCK &&
-          static_cast<const SemaphoreTransition*>(other)->get_capacity() <= 1) {
-        return false;
-      }
-      xbt_die("SEM_WAIT that is dependent with a SEM_UNLOCK should not be reversible. FixMe");
-      return true;
-    default:
-      xbt_die("Unexpected transition type %s", to_c_str(type_));
-  }
->>>>>>> 130f51ae
-}
+
+  bool SemaphoreTransition::reversible_race(const Transition* other) const
+  {
+    switch (type_) {
+      case Type::SEM_ASYNC_LOCK:
+        return true; // SemAsyncLock is always enabled
+      case Type::SEM_UNLOCK:
+        return true; // SemUnlock is always enabled
+      case Type::SEM_WAIT:
+        if (other->type_ == Transition::Type::SEM_UNLOCK &&
+            static_cast<const SemaphoreTransition*>(other)->get_capacity() <= 1) {
+          return false;
+        }
+        xbt_die("SEM_WAIT that is dependent with a SEM_UNLOCK should not be reversible. FixMe");
+        return true;
+      default:
+        xbt_die("Unexpected transition type %s", to_c_str(type_));
+    }
+  }
 
 std::string SemaphoreTransition::to_string(bool verbose) const
 {
