/* Copyright (c) 2004, 2005, 2006, 2007, 2008, 2009, 2010. The SimGrid Team.
 * All rights reserved.                                                     */

/* This program is free software; you can redistribute it and/or modify it
 * under the terms of the license (GNU LGPL) which comes with this package. */

#ifndef _SURF_SURF_H
#define _SURF_SURF_H

#include "xbt/swag.h"
#include "xbt/dynar.h"
#include "xbt/dict.h"
#include "xbt/graph.h"
#include "xbt/misc.h"
#include "portable.h"
#include "xbt/config.h"
#include "surf/datatypes.h"
#include "xbt/lib.h"
#include "surf/surf_routing.h"
#include "simgrid/platf_interface.h"

SG_BEGIN_DECL()
/* Actions and models are highly connected structures... */

/* user-visible parameters */
extern double sg_tcp_gamma;
extern double sg_sender_gap;
extern double sg_latency_factor;
extern double sg_bandwidth_factor;
extern double sg_weight_S_parameter;
extern int sg_network_crosstraffic;
#ifdef HAVE_GTNETS
extern double sg_gtnets_jitter;
extern int sg_gtnets_jitter_seed;
#endif
extern xbt_dynar_t surf_path;


typedef enum {
  SURF_NETWORK_ELEMENT_NULL = 0,        /* NULL */
  SURF_NETWORK_ELEMENT_HOST,    /* host type */
  SURF_NETWORK_ELEMENT_ROUTER,  /* router type */
  SURF_NETWORK_ELEMENT_AS       /* AS type */
} e_surf_network_element_type_t;

XBT_PUBLIC(e_surf_network_element_type_t)
  routing_get_network_element_type(const char* name);

/** @Brief Specify that we use that action */
XBT_PUBLIC(void) surf_action_ref(surf_action_t action);

/** @brief Creates a new action.
 *
 * @param size The size is the one of the subtype you want to create
 * @param cost initial value
 * @param model to which model we should attach this action
 * @param failed whether we should start this action in failed mode
 */
XBT_PUBLIC(void *) surf_action_new(size_t size, double cost,
                                   surf_model_t model, int failed);

/** \brief Resource model description
 */
typedef struct surf_model_description {
  const char *name;
  const char *description;
  void_f_void_t model_init_preparse;
} s_surf_model_description_t, *surf_model_description_t;

XBT_PUBLIC(int) find_model_description(s_surf_model_description_t * table,
                                       const char *name);
XBT_PUBLIC(void) model_help(const char *category,
                            s_surf_model_description_t * table);

enum heap_action_type{
  LATENCY = 100,
  MAX_DURATION,
  NORMAL,
  NOTSET
};


typedef struct surf_resource {
  surf_model_t model;
  char *name;
  xbt_dict_t properties;
} s_surf_resource_t, *surf_resource_t;

/** \ingroup SURF_actions
 *  \brief Action structure
 *
 *  Never create s_surf_action_t by yourself ! The actions are created
 *  on the fly when you call execute or communicate on a model.
 *
 *  \see e_surf_action_state_t
 */
typedef struct surf_action {
  s_xbt_swag_hookup_t state_hookup;
  xbt_swag_t state_set;
  double cost;                  /**< cost        */
  double priority;              /**< priority (1.0 by default) */
  double bound;              /**< the capping of the CPU use  */
  double max_duration;          /**< max_duration (may fluctuate until
           the task is completed) */
  double remains;               /**< How much of that cost remains to
         * be done in the currently running task */
#ifdef HAVE_LATENCY_BOUND_TRACKING
  int latency_limited;               /**< Set to 1 if is limited by latency, 0 otherwise */
#endif

  double start;                 /**< start time  */
  double finish;                /**< finish time : this is modified during the run
         * and fluctuates until the task is completed */
  void *data;                   /**< for your convenience */
  int refcount;

  /* The previous name was model_type. For VM support, we have to distinguish a
   * model type and its model object. Thus, we use model_obj here. The type of
   * a model object is available by looking at the inside of the model object. */
  surf_model_t model_obj;       /**< the surf model object */

#ifdef HAVE_TRACING
  char *category;               /**< tracing category for categorized resource utilization monitoring */
#endif
  surf_file_t file;        /**< surf_file_t for storage model */
  xbt_dict_t ls_dict;
} s_surf_action_t;

typedef struct surf_action_lmm {
  s_surf_action_t generic_action;
  lmm_variable_t variable;
  int suspended;
  s_xbt_swag_hookup_t action_list_hookup;
  int index_heap;
  double last_update;
  double last_value;
  enum heap_action_type hat;
} s_surf_action_lmm_t, *surf_action_lmm_t;

/** \ingroup SURF_actions
 *  \brief Action states
 *
 *  Action states.
 *
 *  \see surf_action_t, surf_action_state_t
 */
typedef enum {
  SURF_ACTION_READY = 0,        /**< Ready        */
  SURF_ACTION_RUNNING,          /**< Running      */
  SURF_ACTION_FAILED,           /**< Task Failure */
  SURF_ACTION_DONE,             /**< Completed    */
  SURF_ACTION_TO_FREE,          /**< Action to free in next cleanup */
  SURF_ACTION_NOT_IN_THE_SYSTEM
                                /**< Not in the system anymore. Why did you ask ? */
} e_surf_action_state_t;

/** \ingroup SURF_actions
 *  \brief Action state sets
 *
 *  This structure contains some sets of actions.
 *  It provides a fast access to the actions in each state.
 *
 *  \see surf_action_t, e_surf_action_state_t
 */
typedef struct surf_action_state {
  xbt_swag_t ready_action_set;
                                 /**< Actions in state SURF_ACTION_READY */
  xbt_swag_t running_action_set;
                                 /**< Actions in state SURF_ACTION_RUNNING */
  xbt_swag_t failed_action_set;
                                 /**< Actions in state SURF_ACTION_FAILED */
  xbt_swag_t done_action_set;
                                 /**< Actions in state SURF_ACTION_DONE */
} s_surf_action_state_t, *surf_action_state_t;

/***************************/
/* Generic model object */
/***************************/
typedef struct s_routing_platf s_routing_platf_t, *routing_platf_t;
XBT_PUBLIC_DATA(routing_platf_t) routing_platf;

/*******************************************
 *  TUTORIAL: New model
 *  New model extension public
 *  Public functions specific to a New model.
 */
typedef struct surf_new_model_extension_public {
  surf_action_t(*fct) ();
  void* (*create_resource) ();
} s_surf_model_extension_new_model_t;
/*******************************************/

/** \ingroup SURF_models
 *  \brief Private data available on all models
 */
typedef struct surf_model_private *surf_model_private_t;

     /* Cpu model */

     /** \ingroup SURF_models
      *  \brief CPU model extension public
      *
      *  Public functions specific to the CPU model.
      */
typedef struct surf_cpu_model_extension_public {
  surf_action_t(*execute) (void *cpu, double size);
  surf_action_t(*sleep) (void *cpu, double duration);
  e_surf_resource_state_t(*get_state) (void *cpu);
<<<<<<< HEAD
  void(*set_state) (void *cpu, e_surf_resource_state_t state);

=======
  int (*get_core) (void *cpu);
>>>>>>> 936a14d7
  double (*get_speed) (void *cpu, double load);
  double (*get_available_speed) (void *cpu);
  void (*add_traces) (void);
} s_surf_model_extension_cpu_t;

     /* Network model */

     /** \ingroup SURF_models
      *  \brief Network model extension public
      *
      *  Public functions specific to the network model
      */
typedef struct surf_network_model_extension_public {
  surf_action_t (*communicate) (sg_routing_edge_t src,
                                sg_routing_edge_t dst,
                                double size, double rate);
  xbt_dynar_t(*get_route) (void *src, void *dst); //FIXME: kill field? That is done by the routing nowadays
  double (*get_link_bandwidth) (const void *link);
  double (*get_link_latency) (const void *link);
  int (*link_shared) (const void *link);
  void (*add_traces) (void);
} s_surf_model_extension_network_t;

/* Storage model */

/** \ingroup SURF_models
 *  \brief Storage model extension public
 *
 *  Public functions specific to the Storage model.
 */

typedef struct surf_storage_model_extension_public {
  surf_action_t(*open) (void *storage, const char* mount, const char* path);
  surf_action_t(*close) (void *storage, surf_file_t fd);
  surf_action_t(*read) (void *storage, void* ptr, size_t size,
                        surf_file_t fd);
  surf_action_t(*write) (void *storage, const void* ptr, size_t size,
                         surf_file_t fd);
  surf_action_t(*stat) (void *storage, surf_file_t fd);
  surf_action_t(*ls) (void *storage, const char *path);
} s_surf_model_extension_storage_t;

/** \ingroup SURF_models
 *  \brief Workstation model extension public
 *
 *  Public functions specific to the workstation model.
 */
typedef struct surf_workstation_model_extension_public {
  /* This points to the surf cpu model object bound to the workstation model. */
  surf_model_t cpu_model;

  surf_action_t(*execute) (void *workstation, double size);                                /**< Execute a computation amount on a workstation
                                      and create the corresponding action */
  surf_action_t(*sleep) (void *workstation, double duration);                              /**< Make a workstation sleep during a given duration */
  e_surf_resource_state_t(*get_state) (void *workstation);                                      /**< Return the CPU state of a workstation */
<<<<<<< HEAD
  void(*set_state) (void *workstation, e_surf_resource_state_t state);
=======
  int (*get_core) (void *workstation); 
>>>>>>> 936a14d7
  double (*get_speed) (void *workstation, double load);                                    /**< Return the speed of a workstation */
  double (*get_available_speed) (void *workstation);                                       /**< Return tha available speed of a workstation */
   surf_action_t(*communicate) (void *workstation_src,                                     /**< Execute a communication amount between two workstations */
                                void *workstation_dst, double size,
                                double max_rate);
   // FIXME: kill next field, which duplicates the routing
   xbt_dynar_t(*get_route) (void *workstation_src, void *workstation_dst);                 /**< Get the list of links between two ws */

   surf_action_t(*execute_parallel_task) (int workstation_nb,                              /**< Execute a parallel task on several workstations */
                                          void **workstation_list,
                                          double *computation_amount,
                                          double *communication_amount,
                                          double rate);
  double (*get_link_bandwidth) (const void *link);                                         /**< Return the current bandwidth of a network link */
  double (*get_link_latency) (const void *link);                                           /**< Return the current latency of a network link */
  surf_action_t(*open) (void *workstation, const char* storage,
                        const char* path);
  surf_action_t(*close) (void *workstation, surf_file_t fd);
  surf_action_t(*read) (void *workstation, void* ptr, size_t size,
                        surf_file_t fd);
  surf_action_t(*write) (void *workstation, const void* ptr, size_t size,
                         surf_file_t fd);
  surf_action_t(*stat) (void *workstation, surf_file_t fd);
  int(*unlink) (void *workstation, surf_file_t fd);
  surf_action_t(*ls) (void *workstation, const char* mount, const char *path);
  size_t (*get_size) (void *workstation, surf_file_t fd);

  int (*link_shared) (const void *link);
   xbt_dict_t(*get_properties) (const void *resource);
  void (*add_traces) (void);

  void (*get_params) (void *ind_vm_ws, ws_params_t param);
  void (*set_params) (void *ind_vm_ws, ws_params_t param);
  xbt_dynar_t (*get_vms) (void *ind_vm_ws);

} s_surf_model_extension_workstation_t;

typedef struct surf_vm_workstation_model_extension_public {
  /* The vm workstation model object has all members of the physical machine
   * workstation model object. If these members are correctly initialized also
   * in the vm workstation model object, we can access the vm workstation model
   * object as if it is the pm workstatoin model object.
   *
   * But, it's not so clean. Think it again later.
   * */
  s_surf_model_extension_workstation_t basic;

  // start does not appear here as it corresponds to turn the state from created to running (see smx_vm.c)

  void   (*create)  (const char *name, void *ind_phys_workstation); // First operation of the VM model
  void   (*destroy) (void *ind_vm_ws); // will be vm_ws_destroy(), which destroies the vm-workstation-specific data

  void   (*suspend) (void *ind_vm_ws);
  void   (*resume)  (void *ind_vm_ws);

  void   (*save)    (void *ind_vm_ws);
  void   (*restore) (void *ind_vm_ws);

  void   (*migrate) (void *ind_vm_ws, void *ind_vm_ws_dest); // will be vm_ws_migrate()

  int    (*get_state) (void *ind_vm_ws);
  void   (*set_state) (void *ind_vm_ws, int state);

  void * (*get_pm) (void *ind_vm_ws); // will be vm_ws_get_pm()

  void   (*set_vm_bound) (void *ind_vm_ws, double bound); // will be vm_ws_set_vm_bound()

} s_surf_model_extension_vm_workstation_t;

/** \ingroup SURF_models
 *  \brief Model types
 *
 *  The type of the model object. For example, we will have two model objects
 *  of the surf cpu model. One is for physical machines, and the other is for
 *  virtual machines.
 *
 */
typedef enum {
  SURF_MODEL_TYPE_CPU = 0,
  SURF_MODEL_TYPE_NETWORK,
  SURF_MODEL_TYPE_STORAGE,
  SURF_MODEL_TYPE_WORKSTATION,
  SURF_MODEL_TYPE_VM_WORKSTATION,
  SURF_MODEL_TYPE_NEW_MODEL
} e_surf_model_type_t;

/** \ingroup SURF_models
 *  \brief Model datatype
 *
 *  Generic data structure for a model. The workstations,
 *  the CPUs and the network links are examples of models.
 */
typedef struct surf_model {
  const char *name;     /**< Name of this model */
  s_surf_action_state_t states;      /**< Any living action on this model */

  e_surf_model_type_t type; /**< See e_surf_model_type_t */

  e_surf_action_state_t(*action_state_get) (surf_action_t action);
                                                                       /**< Return the state of an action */
  void (*action_state_set) (surf_action_t action,
                            e_surf_action_state_t state);
                                                                  /**< Change an action state*/

  double (*action_get_start_time) (surf_action_t action);     /**< Return the start time of an action */
  double (*action_get_finish_time) (surf_action_t action);     /**< Return the finish time of an action */
  int (*action_unref) (surf_action_t action);     /**< Specify that we don't use that action anymore. Returns true if the action was destroyed and false if someone still has references on it. */
  void (*action_cancel) (surf_action_t action);     /**< Cancel a running action */
  void (*action_recycle) (surf_action_t action);     /**< Recycle an action */
  void (*action_data_set) (surf_action_t action, void *data);     /**< Set the user data of an action */
  void (*suspend) (surf_action_t action);     /**< Suspend an action */
  void (*resume) (surf_action_t action);     /**< Resume a suspended action */
  int (*is_suspended) (surf_action_t action);     /**< Return whether an action is suspended */
  void (*set_max_duration) (surf_action_t action, double duration);     /**< Set the max duration of an action*/
  void (*set_priority) (surf_action_t action, double priority);     /**< Set the priority of an action */
  void (*set_bound) (surf_action_t action, double bound);     /**< Set the bound (the maximum CPU utilization) of an action */
#ifdef HAVE_TRACING
  void (*set_category) (surf_action_t action, const char *category); /**< Set the category of an action */
#endif
  double (*get_remains) (surf_action_t action);     /**< Get the remains of an action */
#ifdef HAVE_LATENCY_BOUND_TRACKING
  int (*get_latency_limited) (surf_action_t action);     /**< Return 1 if action is limited by latency, 0 otherwise */
#endif

  void (*gap_remove) (surf_action_lmm_t action);

  surf_model_private_t model_private;

  union extension {
    s_surf_model_extension_cpu_t cpu;
    s_surf_model_extension_network_t network;
    s_surf_model_extension_storage_t storage;
    s_surf_model_extension_workstation_t workstation;
    // TODO Implement the corresponding model
    s_surf_model_extension_vm_workstation_t vm_workstation;
    /*******************************************/
    /* TUTORIAL: New model                     */
    s_surf_model_extension_new_model_t new_model;
    /*******************************************/
  } extension;
} s_surf_model_t;

surf_model_t surf_model_init(void);
void surf_model_exit(surf_model_t model);

static inline void *surf_cpu_resource_priv(const void *host) {
  return xbt_lib_get_level((void *)host, SURF_CPU_LEVEL);
}
static inline void *surf_workstation_resource_priv(const void *host){
  return xbt_lib_get_level((void *)host, SURF_WKS_LEVEL);
}
static inline void *surf_storage_resource_priv(const void *host){
  return xbt_lib_get_level((void *)host, SURF_STORAGE_LEVEL);
}

static inline void *surf_cpu_resource_by_name(const char *name) {
  return xbt_lib_get_elm_or_null(host_lib, name);
}
static inline void *surf_workstation_resource_by_name(const char *name){
  return xbt_lib_get_elm_or_null(host_lib, name);
}
static inline void *surf_storage_resource_by_name(const char *name){
  return xbt_lib_get_elm_or_null(storage_lib, name);
}

static inline surf_model_t surf_resource_model(const void *host, int level) {
  /* If level is SURF_WKS_LEVEL, ws is a workstation_CLM03 object. It has
   * surf_resource at the generic_resource field. */
  surf_resource_t ws = xbt_lib_get_level((void *) host, level);
  return ws->model;
}



/**
 * Resource which have a metric handled by a maxmin system
 */
typedef struct {
  double scale;
  double peak;
  tmgr_trace_event_t event;
} s_surf_metric_t;

typedef struct surf_resource_lmm {
  s_surf_resource_t generic_resource;
  lmm_constraint_t constraint;
  e_surf_resource_state_t state_current;
  tmgr_trace_event_t state_event;
  s_surf_metric_t power;
} s_surf_resource_lmm_t, *surf_resource_lmm_t;

/**************************************/
/* Implementations of model object */
/**************************************/


/** \ingroup SURF_models
 *  \brief The CPU model object for the physical machine layer
 */
XBT_PUBLIC_DATA(surf_model_t) surf_cpu_model_pm;

/** \ingroup SURF_models
 *  \brief The CPU model object for the virtual machine layer
 */
XBT_PUBLIC_DATA(surf_model_t) surf_cpu_model_vm;

/** \ingroup SURF_models
 *  \brief Initializes the CPU model with the model Cas01
 *
 *  By default, this model uses the lazy optimization mechanism that
 *  relies on partial invalidation in LMM and a heap for lazy action update.
 *  You can change this behavior by setting the cpu/optim configuration
 *  variable to a different value.
 *
 *  You shouldn't have to call it by yourself.
 */
XBT_PUBLIC(void) surf_cpu_model_init_Cas01(void);

/** \ingroup SURF_models
 *  \brief Initializes the CPU model with trace integration [Deprecated]
 *
 *  You shouldn't have to call it by yourself.
 */
XBT_PUBLIC(surf_model_t) surf_cpu_model_init_ti(void);

/** \ingroup SURF_models
 *  \brief The list of all available optimization modes (both for cpu and networks).
 *  These optimization modes can be set using --cfg=cpu/optim:... and --cfg=network/optim:...
 */
XBT_PUBLIC_DATA(s_surf_model_description_t) surf_optimization_mode_description[];

/** \ingroup SURF_models
 *  \brief The list of all available cpu model models
 */
XBT_PUBLIC_DATA(s_surf_model_description_t) surf_cpu_model_description[];

/**\brief create new host bypass the parser
 *
 */


/** \ingroup SURF_models
 *  \brief The network model
 *
 *  When creating a new API on top on SURF, you shouldn't use the
 *  network model unless you know what you are doing. Only the workstation
 *  model should be accessed because depending on the platform model,
 *  the network model can be NULL.
 */
XBT_PUBLIC_DATA(surf_model_t) surf_network_model;

/** \ingroup SURF_models
 *  \brief Same as network model 'LagrangeVelho', only with different correction factors.
 *
 * This model is proposed by Pierre-Nicolas Clauss and Martin Quinson and Stéphane Génaud
 * based on the model 'LV08' and different correction factors depending on the communication
 * size (< 1KiB, < 64KiB, >= 64KiB).
 * See comments in the code for more information.
 *
 *  \see surf_workstation_model_init_SMPI()
 */
XBT_PUBLIC(void) surf_network_model_init_SMPI(void);

/** \ingroup SURF_models
 *  \brief Initializes the platform with the network model 'LegrandVelho'
 *
 * This model is proposed by Arnaud Legrand and Pedro Velho based on
 * the results obtained with the GTNets simulator for onelink and
 * dogbone sharing scenarios. See comments in the code for more information.
 *
 *  \see surf_workstation_model_init_LegrandVelho()
 */
XBT_PUBLIC(void) surf_network_model_init_LegrandVelho(void);

/** \ingroup SURF_models
 *  \brief Initializes the platform with the network model 'Constant'
 *
 *  In this model, the communication time between two network cards is
 *  constant, hence no need for a routing table. This is particularly
 *  usefull when simulating huge distributed algorithms where
 *  scalability is really an issue. This function is called in
 *  conjunction with surf_workstation_model_init_compound.
 *
 *  \see surf_workstation_model_init_compound()
 */
XBT_PUBLIC(void) surf_network_model_init_Constant(void);

/** \ingroup SURF_models
 *  \brief Initializes the platform with the network model CM02
 *
 *  You sould call this function by yourself only if you plan using
 *  surf_workstation_model_init_compound.
 *  See comments in the code for more information.
 */
XBT_PUBLIC(void) surf_network_model_init_CM02(void);

#ifdef HAVE_GTNETS
/** \ingroup SURF_models
 *  \brief Initializes the platform with the network model GTNETS
 *  \param filename XML platform file name
 *
 *  This function is called by surf_workstation_model_init_GTNETS
 *  or by yourself only if you plan using surf_workstation_model_init_compound
 *
 *  \see surf_workstation_model_init_GTNETS()
 */
XBT_PUBLIC(void) surf_network_model_init_GTNETS(void);
#endif

#ifdef HAVE_NS3
/** \ingroup SURF_models
 *  \brief Initializes the platform with the network model NS3
 *  \param filename XML platform file name
 *
 *  This function is called by surf_workstation_model_init_NS3
 *  or by yourself only if you plan using surf_workstation_model_init_compound
 *
 *  \see surf_workstation_model_init_NS3()
 */
XBT_PUBLIC(void) surf_network_model_init_NS3(void);
#endif

/** \ingroup SURF_models
 *  \brief Initializes the platform with the network model Reno
 *  \param filename XML platform file name
 *
 *  The problem is related to max( sum( arctan(C * Df * xi) ) ).
 *
 *  Reference:
 *  [LOW03] S. H. Low. A duality model of TCP and queue management algorithms.
 *  IEEE/ACM Transaction on Networking, 11(4):525-536, 2003.
 *
 *  Call this function only if you plan using surf_workstation_model_init_compound.
 *
 */
XBT_PUBLIC(void) surf_network_model_init_Reno(void);

/** \ingroup SURF_models
 *  \brief Initializes the platform with the network model Reno2
 *  \param filename XML platform file name
 *
 *  The problem is related to max( sum( arctan(C * Df * xi) ) ).
 *
 *  Reference:
 *  [LOW01] S. H. Low. A duality model of TCP and queue management algorithms.
 *  IEEE/ACM Transaction on Networking, 11(4):525-536, 2003.
 *
 *  Call this function only if you plan using surf_workstation_model_init_compound.
 *
 */
XBT_PUBLIC(void) surf_network_model_init_Reno2(void);

/** \ingroup SURF_models
 *  \brief Initializes the platform with the network model Vegas
 *  \param filename XML platform file name
 *
 *  This problem is related to max( sum( a * Df * ln(xi) ) ) which is equivalent
 *  to the proportional fairness.
 *
 *  Reference:
 *  [LOW03] S. H. Low. A duality model of TCP and queue management algorithms.
 *  IEEE/ACM Transaction on Networking, 11(4):525-536, 2003.
 *
 *  Call this function only if you plan using surf_workstation_model_init_compound.
 *
 */
XBT_PUBLIC(void) surf_network_model_init_Vegas(void);

/** \ingroup SURF_models
 *  \brief The list of all available network model models
 */
XBT_PUBLIC_DATA(s_surf_model_description_t)
    surf_network_model_description[];

/** \ingroup SURF_models
 *  \brief The storage model
 */
XBT_PUBLIC(void) surf_storage_model_init_default(void);

/** \ingroup SURF_models
 *  \brief The list of all available storage modes.
 *  This storage mode can be set using --cfg=storage/model:...
 */
XBT_PUBLIC_DATA(s_surf_model_description_t) surf_storage_model_description[];

/** \ingroup SURF_models
 *  \brief The workstation model
 *
 *  Note that when you create an API on top of SURF,
 *  the workstation model should be the only one you use
 *  because depending on the platform model, the network model and the CPU model
 *  may not exist.
 */
XBT_PUBLIC_DATA(surf_model_t) surf_workstation_model;

/** \ingroup SURF_models
 *  \brief The vm_workstation model
 *
 *  Note that when you create an API on top of SURF,
 *  the vm_workstation model should be the only one you use
 *  because depending on the platform model, the network model and the CPU model
 *  may not exist.
 */
XBT_PUBLIC_DATA(surf_model_t) surf_vm_workstation_model;

/** \ingroup SURF_models
 *  \brief Initializes the platform with a compound workstation model
 *
 *  This function should be called after a cpu_model and a
 *  network_model have been set up.
 *
 */
XBT_PUBLIC(void) surf_workstation_model_init_compound(void);

/** \ingroup SURF_models
 *  \brief Initializes the platform with the current best network and cpu models at hand
 *
 *  This platform model seperates the workstation model and the network model.
 *  The workstation model will be initialized with the model compound, the network
 *  model with the model LV08 (with cross traffic support) and the CPU model with
 *  the model Cas01.
 *  Such model is subject to modification with warning in the ChangeLog so monitor it!
 *
 */
XBT_PUBLIC(void) surf_workstation_model_init_current_default(void);

/** \ingroup SURF_models
 *  \brief Initializes the platform with the model KCCFLN05
 *
 *  With this model, only parallel tasks can be used. Resource sharing
 *  is done by identifying bottlenecks and giving an equal share of
 *  the model to each action.
 *
 */
XBT_PUBLIC(void) surf_workstation_model_init_ptask_L07(void);

/** \ingroup SURF_models
 *  \brief The list of all available workstation model models
 */
XBT_PUBLIC_DATA(s_surf_model_description_t)
    surf_workstation_model_description[];

/*******************************************
 *  TUTORIAL: New model
 */
XBT_PUBLIC(void) surf_new_model_init_default(void);
XBT_PUBLIC_DATA(s_surf_model_description_t) surf_new_model_description[];
/*******************************************/

/** \ingroup SURF_models
 *  \brief List of initialized models
 */
XBT_PUBLIC_DATA(xbt_dynar_t) model_list;
XBT_PUBLIC_DATA(xbt_dynar_t) model_list_invoke;

/*******************************************/
/*** SURF Platform *************************/
/*******************************************/
typedef struct s_as *AS_t;

XBT_PUBLIC_DATA(AS_t) surf_AS_get_routing_root(void); 
XBT_PUBLIC_DATA(const char *) surf_AS_get_name(AS_t as);
XBT_PUBLIC_DATA(xbt_dict_t) surf_AS_get_routing_sons(AS_t as);
XBT_PUBLIC_DATA(const char *) surf_AS_get_model(AS_t as);
XBT_PUBLIC_DATA(xbt_dynar_t) surf_AS_get_hosts(AS_t as);

/*******************************************/
/*** SURF Platform *************************/
/*******************************************/
typedef struct s_as *AS_t;

XBT_PUBLIC_DATA(AS_t) surf_AS_get_routing_root(void); 
XBT_PUBLIC_DATA(const char *) surf_AS_get_name(AS_t as);
XBT_PUBLIC_DATA(xbt_dict_t) surf_AS_get_routing_sons(AS_t as);
XBT_PUBLIC_DATA(const char *) surf_AS_get_model(AS_t as);
XBT_PUBLIC_DATA(xbt_dynar_t) surf_AS_get_hosts(AS_t as);

/*******************************************/
/*** SURF Globals **************************/
/*******************************************/

/** \ingroup SURF_simulation
 *  \brief Initialize SURF
 *  \param argc argument number
 *  \param argv arguments
 *
 *  This function has to be called to initialize the common
 *  structures.  Then you will have to create the environment by
 *  calling 
 *  e.g. surf_workstation_model_init_CM02()
 *
 *  \see surf_workstation_model_init_CM02(), surf_workstation_model_init_compound(), surf_exit()
 */
XBT_PUBLIC(void) surf_init(int *argc, char **argv);     /* initialize common structures */

/** \ingroup SURF_simulation
 *  \brief Finish simulation initialization
 *
 *  This function must be called before the first call to surf_solve()
 */
XBT_PUBLIC(void) surf_presolve(void);

/** \ingroup SURF_simulation
 *  \brief Performs a part of the simulation
 *  \param max_date Maximum date to update the simulation to, or -1
 *  \return the elapsed time, or -1.0 if no event could be executed
 *
 *  This function execute all possible events, update the action states
 *  and returns the time elapsed.
 *  When you call execute or communicate on a model, the corresponding actions
 *  are not executed immediately but only when you call surf_solve.
 *  Note that the returned elapsed time can be zero.
 */
XBT_PUBLIC(double) surf_solve(double max_date);

/** \ingroup SURF_simulation
 *  \brief Return the current time
 *
 *  Return the current time in millisecond.
 */
XBT_PUBLIC(double) surf_get_clock(void);

/** \ingroup SURF_simulation
 *  \brief Exit SURF
 *
 *  Clean everything.
 *
 *  \see surf_init()
 */
XBT_PUBLIC(void) surf_exit(void);

/* Prototypes of the functions that handle the properties */
XBT_PUBLIC_DATA(xbt_dict_t) current_property_set;       /* the prop set for the currently parsed element (also used in SIMIX) */

/* surf parse file related (public because called from a test suite) */
XBT_PUBLIC(void) parse_platform_file(const char *file);

/* For the trace and trace:connect tag (store their content till the end of the parsing) */
XBT_PUBLIC_DATA(xbt_dict_t) traces_set_list;
XBT_PUBLIC_DATA(xbt_dict_t) trace_connect_list_host_avail;
XBT_PUBLIC_DATA(xbt_dict_t) trace_connect_list_power;
XBT_PUBLIC_DATA(xbt_dict_t) trace_connect_list_link_avail;
XBT_PUBLIC_DATA(xbt_dict_t) trace_connect_list_bandwidth;
XBT_PUBLIC_DATA(xbt_dict_t) trace_connect_list_latency;


XBT_PUBLIC(double) get_cpu_power(const char *power);

XBT_PUBLIC(xbt_dict_t) get_as_router_properties(const char* name);

int surf_get_nthreads(void);
void surf_set_nthreads(int nthreads);

void surf_watched_hosts(void);

/*
 * Returns the initial path. On Windows the initial path is
 * the current directory for the current process in the other
 * case the function returns "./" that represents the current
 * directory on Unix/Linux platforms.
 */
const char *__surf_get_initial_path(void);

/********** Tracing **********/
/* from surf_instr.c */
void TRACE_surf_action(surf_action_t surf_action, const char *category);
void TRACE_surf_alloc(void);
void TRACE_surf_release(void);

/* instr_routing.c */
void instr_routing_define_callbacks (void);
void instr_new_variable_type (const char *new_typename, const char *color);
void instr_new_user_variable_type  (const char *father_type, const char *new_typename, const char *color);
void instr_new_user_state_type (const char *father_type, const char *new_typename);
void instr_new_value_for_user_state_type (const char *typename, const char *value, const char *color);
int instr_platform_traced (void);
xbt_graph_t instr_routing_platform_graph (void);
void instr_routing_platform_graph_export_graphviz (xbt_graph_t g, const char *filename);

SG_END_DECL()
#endif                          /* _SURF_SURF_H */<|MERGE_RESOLUTION|>--- conflicted
+++ resolved
@@ -206,12 +206,9 @@
   surf_action_t(*execute) (void *cpu, double size);
   surf_action_t(*sleep) (void *cpu, double duration);
   e_surf_resource_state_t(*get_state) (void *cpu);
-<<<<<<< HEAD
   void(*set_state) (void *cpu, e_surf_resource_state_t state);
 
-=======
   int (*get_core) (void *cpu);
->>>>>>> 936a14d7
   double (*get_speed) (void *cpu, double load);
   double (*get_available_speed) (void *cpu);
   void (*add_traces) (void);
@@ -267,11 +264,8 @@
                                       and create the corresponding action */
   surf_action_t(*sleep) (void *workstation, double duration);                              /**< Make a workstation sleep during a given duration */
   e_surf_resource_state_t(*get_state) (void *workstation);                                      /**< Return the CPU state of a workstation */
-<<<<<<< HEAD
   void(*set_state) (void *workstation, e_surf_resource_state_t state);
-=======
   int (*get_core) (void *workstation); 
->>>>>>> 936a14d7
   double (*get_speed) (void *workstation, double load);                                    /**< Return the speed of a workstation */
   double (*get_available_speed) (void *workstation);                                       /**< Return tha available speed of a workstation */
    surf_action_t(*communicate) (void *workstation_src,                                     /**< Execute a communication amount between two workstations */
@@ -739,17 +733,6 @@
 XBT_PUBLIC_DATA(xbt_dynar_t) surf_AS_get_hosts(AS_t as);
 
 /*******************************************/
-/*** SURF Platform *************************/
-/*******************************************/
-typedef struct s_as *AS_t;
-
-XBT_PUBLIC_DATA(AS_t) surf_AS_get_routing_root(void); 
-XBT_PUBLIC_DATA(const char *) surf_AS_get_name(AS_t as);
-XBT_PUBLIC_DATA(xbt_dict_t) surf_AS_get_routing_sons(AS_t as);
-XBT_PUBLIC_DATA(const char *) surf_AS_get_model(AS_t as);
-XBT_PUBLIC_DATA(xbt_dynar_t) surf_AS_get_hosts(AS_t as);
-
-/*******************************************/
 /*** SURF Globals **************************/
 /*******************************************/
 
