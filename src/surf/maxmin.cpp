--- conflicted
+++ resolved
@@ -150,25 +150,31 @@
   for (i = 0; i < var->cnsts_number; i++) {
     elem = &var->cnsts[i];
     if(var->weight>0)
-<<<<<<< HEAD
-      lmm_decrease_concurrency(elem->constraint);
+    lmm_decrease_concurrency(elem);
     xbt_swag_remove(elem, &(elem->constraint->enabled_element_set));
     xbt_swag_remove(elem, &(elem->constraint->disabled_element_set));
-=======
-      lmm_decrease_concurrency(elem);
-    xbt_swag_remove(elem, &(elem->constraint->element_set));
->>>>>>> 5c6afe99
     xbt_swag_remove(elem, &(elem->constraint->active_element_set));
     nelements=xbt_swag_size(&(elem->constraint->enabled_element_set)) +
               xbt_swag_size(&(elem->constraint->disabled_element_set));
     if (!nelements)
       make_constraint_inactive(sys, elem->constraint);
-  //Check if we can enable new variables going through the constraints where var was.
     else
       lmm_on_disabled_var(sys,elem->constraint);
   }
-
+  
+  //Check if we can enable new variables going through the constraints where var was.
+  //Do it after removing all elements, so he first disabled variables get priority over those with smaller
+  //requirement
+  for (i = 0; i < var->cnsts_number; i++) {
+    elem = &var->cnsts[i];
+    if(xbt_swag_size(&(elem->constraint->disabled_element_set)))
+      lmm_on_disabled_var(sys,elem->constraint);  
+  }
+  
   var->cnsts_number = 0;
+
+  lmm_check_concurrency(sys);
+    
   XBT_OUT();
 }
 
@@ -382,13 +388,8 @@
   //Useful in case var was already removed from the constraint
   lmm_update_modified_set(sys, var->cnsts[0].constraint); // will look up enabled_element_set of this constraint, and then each var in the enabled_element_set, and each var->cnsts[i].
 
-<<<<<<< HEAD
   if(xbt_swag_remove(elem, &(elem->constraint->enabled_element_set)))
-    lmm_decrease_concurrency(elem->constraint);
-=======
-  if(xbt_swag_remove(elem, &(elem->constraint->element_set)) && var->weight>0)
     lmm_decrease_concurrency(elem);
->>>>>>> 5c6afe99
 
   xbt_swag_remove(elem, &(elem->constraint->active_element_set));
   elem->constraint = NULL;
@@ -413,11 +414,24 @@
 {
   lmm_element_t elem = NULL;
   double weight;
-  int i;
+  int i,current_share;
+  
   
   sys->modified = 1;
 
-  if(var->weight>0 && lmm_concurrency_slack(cnst)==0){
+  //Check if this variable already has an active element in this constraint
+  //If it does, substract it from the required slack
+  current_share=0;
+  if(var->concurrency_share>1){
+    for( i=0; i<var->cnsts_number;i++){
+      if(var->cnsts[i].constraint==cnst && xbt_swag_belongs(&var->cnsts[i],&(var->cnsts[i].constraint->enabled_element_set)))
+	current_share+=lmm_element_concurrency(&(var->cnsts[i]));
+    }
+  }
+
+  //Check if we need to disable the variable 
+  if(var->weight>0 && var->concurrency_share-current_share>lmm_concurrency_slack(cnst))
+   {
     weight=var->weight;
     lmm_disable_var(sys,var);
     for (i = 0; i < var->cnsts_number; i++)
@@ -437,13 +451,8 @@
 
   
   if (var->weight){
-<<<<<<< HEAD
     xbt_swag_insert_at_head(elem, &(elem->constraint->enabled_element_set));
-    lmm_increase_concurrency(elem->constraint);
-=======
-    xbt_swag_insert_at_head(elem, &(elem->constraint->element_set));
     lmm_increase_concurrency(elem);
->>>>>>> 5c6afe99
   }
   else
     xbt_swag_insert_at_tail(elem, &(elem->constraint->disabled_element_set));
@@ -464,20 +473,40 @@
 void lmm_expand_add(lmm_system_t sys, lmm_constraint_t cnst,
                     lmm_variable_t var, double value)
 {
-  int i;
+  int i,j;
+  double weight;
   sys->modified = 1;
-
+  
   lmm_check_concurrency(sys);
 
+  //BEWARE: In case you have multiple elements in one constraint, this will always
+  //add value to the first element.
   for (i = 0; i < var->cnsts_number; i++)
     if (var->cnsts[i].constraint == cnst)
       break;
 
   if (i < var->cnsts_number) {
+    if (var->weight)
+      lmm_decrease_concurrency(&var->cnsts[i]);
+
     if (cnst->sharing_policy)
       var->cnsts[i].value += value;
     else
       var->cnsts[i].value = MAX(var->cnsts[i].value, value);
+
+    //We need to check that increasing value of the element does not cross the concurrency limit
+    if (var->weight){
+      if(lmm_concurrency_slack(cnst)<lmm_element_concurrency(&var->cnsts[i])){
+	weight=var->weight;
+	lmm_disable_var(sys,var);
+	for (j = 0; j < var->cnsts_number; j++)
+	  lmm_on_disabled_var(sys,var->cnsts[j].constraint);
+	var->staged_weight=weight;
+	xbt_assert(!var->weight);
+      }
+      lmm_increase_concurrency(&var->cnsts[i]);
+    }
+    
     lmm_update_modified_set(sys, cnst);
   } else
     lmm_expand(sys, cnst, var, value);
@@ -963,6 +992,8 @@
     lmm_print(sys);
   }
 
+  lmm_check_concurrency(sys);
+  
   xbt_free(saturated_constraint_set->data);
   xbt_free(saturated_constraint_set);
   xbt_free(cnst_light_tab);
@@ -996,29 +1027,11 @@
 
 int lmm_concurrency_slack(lmm_constraint_t cnstr){
 
-  xbt_assert(xbt_swag_size(&(cnstr->enabled_element_set))==cnstr->concurrency_current,"concurrency_current is not up to date!");
-
   //FIXME MARTIN: Replace by infinite value std::numeric_limits<int>::(max)(), or something better within Simgrid?
   if(cnstr->concurrency_limit<0)
     return 666;
 
-<<<<<<< HEAD
   return  cnstr->concurrency_limit - cnstr->concurrency_current;  
-=======
-  if (XBT_LOG_ISENABLED(surf_maxmin, xbt_log_priority_debug)) {
-    xbt_swag_foreach(_elem, &(cnstr->element_set)) {
-      elem = (lmm_element_t)_elem;
-      concurrency+=lmm_element_concurrency(elem);
-    }
-      
-    slack=cnstr->concurrency_limit-concurrency;
-    xbt_assert(slack>=0,"concurrency slack should not be negative!");
-    return slack;
-  }
-
-  return  cnstr->concurrency_limit - cnstr->concurrency_current;
-  
->>>>>>> 5c6afe99
 }
 
 /** \brief Measure the minimum concurrency slack across all constraints where var is involved
@@ -1073,20 +1086,16 @@
   xbt_swag_insert_at_head(var, &(sys->variable_set));
   for (i = 0; i < var->cnsts_number; i++) {
     elem = &var->cnsts[i];
-<<<<<<< HEAD
     xbt_swag_remove(elem, &(elem->constraint->disabled_element_set));
     xbt_swag_insert_at_head(elem, &(elem->constraint->enabled_element_set));
-    lmm_increase_concurrency(elem->constraint);
-=======
-    xbt_swag_remove(elem, &(elem->constraint->element_set));
-    xbt_swag_insert_at_head(elem, &(elem->constraint->element_set));
     lmm_increase_concurrency(elem);
->>>>>>> 5c6afe99
   }
   if (var->cnsts_number)
     lmm_update_modified_set(sys, var->cnsts[0].constraint);
 
-  lmm_check_concurrency(sys);
+  //When used within lmm_on_disabled_var, we would get an assertion fail, because transiently there can be variables that are staged and could be activated.
+  //Anyway, caller functions all call lmm_check_concurrency() in the end. 
+  //  lmm_check_concurrency(sys);
 }
 
 void lmm_disable_var(lmm_system_t sys, lmm_variable_t var){
@@ -1125,46 +1134,43 @@
 void lmm_on_disabled_var(lmm_system_t sys, lmm_constraint_t cnstr){
 
   lmm_element_t elem;
+  lmm_element_t nextelem;
+  int numelem;
+  
   if(cnstr->concurrency_limit<0)
     return;
-  
-<<<<<<< HEAD
-  int concurrency=cnstr->concurrency_current;
-  xbt_swag_foreach(elem, &(cnstr->disabled_element_set)) {
+
+  numelem=xbt_swag_size(&(cnstr->disabled_element_set));
+  if(!numelem)
+    return;
+
+  elem= (lmm_element_t) xbt_swag_getFirst(&(cnstr->disabled_element_set));
+
+  //Cannot use xbt_swag_foreach, because lmm_enable_var will modify disabled_element_set.. within the loop
+  while(numelem-- && elem ){
+
+    nextelem = (lmm_element_t) xbt_swag_getNext(elem, cnstr->disabled_element_set.offset);      
 
     if (elem->variable->staged_weight>0 )
-      {
-  //Found a staged variable
-  //TODOLATER: Add random timing function to model reservation protocol fuzziness? Then how to make sure that staged variables will eventually be called?
-  if(lmm_can_enable_var(elem->variable)){
-    lmm_enable_var(sys,elem->variable);
-    concurrency++;
-  }        
-=======
-  int concurrency=0;
-  xbt_swag_foreach(elem, &(cnstr->element_set)) {
-
-    //active variables are checked to see if we already reached the maximum (SHOULD NOT HAPPEN BECAUSE WE SHOULD HAVE JUST DEACTIVATED ONE)
-    if (elem->variable->weight > 0){
-      concurrency+=lmm_element_concurrency(elem);
-      xbt_assert(elem->variable->staged_weight==0.0,"Staged weight should have been reset");
-    } else if (elem->variable->staged_weight>0 )
       {
 	//Found a staged variable
 	//TODOLATER: Add random timing function to model reservation protocol fuzziness? Then how to make sure that staged variables will eventually be called?
 	if(lmm_can_enable_var(elem->variable)){
 	  lmm_enable_var(sys,elem->variable);
-	  concurrency+=lmm_element_concurrency(elem);
-	}	      
->>>>>>> 5c6afe99
+	}        
       }
 
-    xbt_assert(concurrency<=cnstr->concurrency_limit,"Concurrency overflow!");
-    if(concurrency==cnstr->concurrency_limit)
+    xbt_assert(cnstr->concurrency_current<=cnstr->concurrency_limit,"Concurrency overflow!");
+    if(cnstr->concurrency_current==cnstr->concurrency_limit)
       break;
-  }
-
-  lmm_check_concurrency(sys);
+
+    elem = nextelem;
+  }
+
+  //We could get an assertion fail, because transiently there can be variables that are staged and could be activated.
+  //And we need to go through all constraints of the disabled var before getting back a coherent state.
+  //Anyway, caller functions all call lmm_check_concurrency() in the end. 
+  //  lmm_check_concurrency(sys);
 
 }
 
@@ -1192,8 +1198,8 @@
   if (enabling_var){
     var->staged_weight = weight;
     minslack=lmm_cnstrs_min_concurrency_slack(var);
-    if(minslack==0){      
-      XBT_DEBUG("Staging var (instead of enabling) because min concurrency slack %i, with weight %f", minslack, weight);
+    if(minslack<var->concurrency_share){      
+      XBT_DEBUG("Staging var (instead of enabling) because min concurrency slack %i, with weight %f and concurrency share %i", minslack, weight, var->concurrency_share);
       return;
     }
     XBT_DEBUG("Enabling var with min concurrency slack %i", minslack);
@@ -1314,7 +1320,7 @@
   void *_var;
     xbt_swag_foreach(_var, &sys->variable_set)
       ((lmm_variable_t)_var)->visited = 0;
-  }
+  } 
   xbt_swag_reset(&sys->modified_constraint_set);
 }
 
@@ -1347,47 +1353,58 @@
 void lmm_check_concurrency(lmm_system_t sys){
   void* _cnst;
   void* _elem;
+  void* _var;
   lmm_element_t elem;
   lmm_constraint_t cnst;
+  lmm_variable_t var;
   int concurrency;
-
+  int i,belong_to_enabled,belong_to_disabled,belong_to_active;
+  
   //These checks are very expensive, so do them only if we want to debug SURF LMM
   if (XBT_LOG_ISENABLED(surf_maxmin, xbt_log_priority_debug)) {
   
     xbt_swag_foreach(_cnst, &(sys->constraint_set)) {
       cnst = (lmm_constraint_t) _cnst;
       concurrency=0;
-<<<<<<< HEAD
-     
       xbt_swag_foreach(_elem, &(cnst->enabled_element_set)) {
-  elem = (lmm_element_t)_elem;
-  xbt_assert(elem->variable->weight > 0);
-    concurrency++;
-=======
-      if(cnst->concurrency_limit<0)
-	continue;
-      xbt_swag_foreach(_elem, &(cnst->element_set)) {
 	elem = (lmm_element_t)_elem;
-	if (elem->variable->weight > 0) 
-	  concurrency+=lmm_element_concurrency(elem);
-	else {
-	  //We should have staged variables only if conccurency is reached in some constraint
-	  xbt_assert(cnst->concurrency_limit<0 || elem->variable->staged_weight==0 || lmm_cnstrs_min_concurrency_slack(elem->variable) < elem->variable->concurrency_share,"should not have staged variable!");
-	    }
->>>>>>> 5c6afe99
+	xbt_assert(elem->variable->weight > 0);
+	concurrency+=lmm_element_concurrency(elem);
       }
-
+      
       xbt_swag_foreach(_elem, &(cnst->disabled_element_set)) {
   elem = (lmm_element_t)_elem;
-  //We should have staged variables only if conccurency is reached in some constraint
+  //We should have staged variables only if concurrency is reached in some constraint
   xbt_assert(cnst->concurrency_limit<0 || elem->variable->staged_weight==0 || lmm_cnstrs_min_concurrency_slack(elem->variable) < elem->variable->concurrency_share,"should not have staged variable!");
       }
       
       xbt_assert(cnst->concurrency_limit<0 || cnst->concurrency_limit >= concurrency,"concurrency check failed!");
       xbt_assert(cnst->concurrency_current == concurrency, "concurrency_current is out-of-date!");
-      xbt_assert(cnst->concurrency_current == xbt_swag_size(&(cnst->enabled_element_set)), "concurrency_current is out-of-date (2) !");
-
-    }
-
+    }
+
+
+    //Check that for each variable, all corresponding elements are in the same state (i.e. same element sets)
+    xbt_swag_foreach(_var, &(sys->variable_set)) {
+      var= (lmm_variable_t) _var;
+
+      if(!var->cnsts_number)
+	continue;
+
+      elem = &var->cnsts[0];
+      belong_to_enabled=xbt_swag_belongs(elem,&(elem->constraint->enabled_element_set));
+      belong_to_disabled=xbt_swag_belongs(elem,&(elem->constraint->disabled_element_set));
+      belong_to_active=xbt_swag_belongs(elem,&(elem->constraint->active_element_set));
+
+      for (i = 1; i < var->cnsts_number; i++) {
+	elem = &var->cnsts[i];
+	xbt_assert(belong_to_enabled==xbt_swag_belongs(elem,&(elem->constraint->enabled_element_set)),
+		   "Variable inconsistency (1): enabled_element_set");
+	xbt_assert(belong_to_disabled==xbt_swag_belongs(elem,&(elem->constraint->disabled_element_set)),
+	   "Variable inconsistency (2): disabled_element_set");
+	xbt_assert(belong_to_active==xbt_swag_belongs(elem,&(elem->constraint->active_element_set)),
+		   "Variable inconsistency (3): active_element_set");
+      }
+      
+    }
   }
 }