/* Copyright (c) 2009-2011. The SimGrid Team.
 * All rights reserved.                                                     */

/* This program is free software; you can redistribute it and/or modify it
 * under the terms of the license (GNU LGPL) which comes with this package. */

#include "surf_private.h"
#include "surf/surf_resource.h"
#include "maxmin_private.h"
#include "simgrid/sg_config.h"
#include "surf/cpu_cas01_private.h"

/* the model objects for physical machines and virtual machines */
surf_model_t surf_cpu_model_pm = NULL;
surf_model_t surf_cpu_model_vm = NULL;

#undef GENERIC_LMM_ACTION
#undef GENERIC_ACTION
#undef ACTION_GET_CPU
#define GENERIC_LMM_ACTION(action) action->generic_lmm_action
#define GENERIC_ACTION(action) GENERIC_LMM_ACTION(action).generic_action
#define ACTION_GET_CPU(action) ((surf_action_cpu_Cas01_t) action)->cpu

typedef struct surf_action_cpu_cas01 {
  s_surf_action_lmm_t generic_lmm_action;
} s_surf_action_cpu_Cas01_t, *surf_action_cpu_Cas01_t;

XBT_LOG_NEW_DEFAULT_SUBCATEGORY(surf_cpu, surf,
                                "Logging specific to the SURF CPU IMPROVED module");

static xbt_swag_t
    cpu_running_action_set_that_does_not_need_being_checked = NULL;


void *cpu_cas01_create_resource(const char *name, double power_peak,
                                 double power_scale,
                                 tmgr_trace_t power_trace,
                                 int core,
                                 e_surf_resource_state_t state_initial,
                                 tmgr_trace_t state_trace,
                                 xbt_dict_t cpu_properties,
                                 surf_model_t cpu_model)
{
  cpu_Cas01_t cpu = NULL;

  xbt_assert(!surf_cpu_resource_priv(surf_cpu_resource_by_name(name)),
             "Host '%s' declared several times in the platform file",
             name);
  cpu = (cpu_Cas01_t) surf_resource_new(sizeof(s_cpu_Cas01_t),
                                        cpu_model, name,
                                        cpu_properties);
  cpu->power_peak = power_peak;
  xbt_assert(cpu->power_peak > 0, "Power has to be >0");
  cpu->power_scale = power_scale;
  cpu->core = core;
  xbt_assert(core > 0, "Invalid number of cores %d", core);

  if (power_trace)
    cpu->power_event =
        tmgr_history_add_trace(history, power_trace, 0.0, 0, cpu);

  cpu->state_current = state_initial;
  if (state_trace)
    cpu->state_event =
        tmgr_history_add_trace(history, state_trace, 0.0, 0, cpu);

  cpu->constraint =
      lmm_constraint_new(cpu_model->model_private->maxmin_system, cpu,
                         cpu->core * cpu->power_scale * cpu->power_peak);

  xbt_lib_set(host_lib, name, SURF_CPU_LEVEL, cpu);

  return xbt_lib_get_elm_or_null(host_lib, name);;
}


static void parse_cpu_init(sg_platf_host_cbarg_t host)
{
  /* This function is called when a platform file is parsed. Physical machines
   * are defined there. Thus, we use the cpu model object for the physical
   * machine layer. */
  cpu_cas01_create_resource(host->id,
                      host->power_peak,
                      host->power_scale,
                      host->power_trace,
                      host->core_amount,
                      host->initial_state,
                      host->state_trace, host->properties,
                      surf_cpu_model_pm);
}

static void cpu_add_traces_cpu(void)
{
  xbt_dict_cursor_t cursor = NULL;
  char *trace_name, *elm;
  static int called = 0;
  if (called)
    return;
  called = 1;

  /* connect all traces relative to hosts */
  xbt_dict_foreach(trace_connect_list_host_avail, cursor, trace_name, elm) {
    tmgr_trace_t trace = xbt_dict_get_or_null(traces_set_list, trace_name);
    cpu_Cas01_t host = surf_cpu_resource_by_name(elm);

    xbt_assert(host, "Host %s undefined", elm);
    xbt_assert(trace, "Trace %s undefined", trace_name);

    host->state_event =
        tmgr_history_add_trace(history, trace, 0.0, 0, host);
  }

  xbt_dict_foreach(trace_connect_list_power, cursor, trace_name, elm) {
    tmgr_trace_t trace = xbt_dict_get_or_null(traces_set_list, trace_name);
    cpu_Cas01_t host = surf_cpu_resource_by_name(elm);

    xbt_assert(host, "Host %s undefined", elm);
    xbt_assert(trace, "Trace %s undefined", trace_name);

    host->power_event =
        tmgr_history_add_trace(history, trace, 0.0, 0, host);
  }
}

static void cpu_define_callbacks_cas01()
{
  sg_platf_host_add_cb(parse_cpu_init);
  sg_platf_postparse_add_cb(cpu_add_traces_cpu);
}

static int cpu_resource_used(void *resource)
{
  surf_model_t cpu_model = ((surf_resource_t) resource)->model;

  return lmm_constraint_used(cpu_model->model_private->maxmin_system,
                             ((cpu_Cas01_t) resource)->constraint);
}

static double cpu_share_resources_lazy(surf_model_t cpu_model, double now)
{
  return generic_share_resources_lazy(now, cpu_model);
}

static double cpu_share_resources_full(surf_model_t cpu_model, double now)
{
  s_surf_action_cpu_Cas01_t action;
  return generic_maxmin_share_resources(cpu_model->states.
                                        running_action_set,
                                        xbt_swag_offset(action,
                                                        generic_lmm_action.
                                                        variable),
                                        cpu_model->model_private->maxmin_system, lmm_solve);
}

static void cpu_update_actions_state_lazy(surf_model_t cpu_model, double now, double delta)
{
  generic_update_actions_state_lazy(now, delta, cpu_model);
}

static void cpu_update_actions_state_full(surf_model_t cpu_model, double now, double delta)
{
  generic_update_actions_state_full(now, delta, cpu_model);
}

static void cpu_update_resource_state(void *id,
                                      tmgr_trace_event_t event_type,
                                      double value, double date)
{
  cpu_Cas01_t cpu = id;
  lmm_variable_t var = NULL;
  lmm_element_t elem = NULL;
  surf_model_t cpu_model = ((surf_resource_t) cpu)->model;

  surf_watched_hosts();

  if (event_type == cpu->power_event) {
    cpu->power_scale = value;
    lmm_update_constraint_bound(cpu_model->model_private->maxmin_system, cpu->constraint,
                                cpu->core * cpu->power_scale *
                                cpu->power_peak);
#ifdef HAVE_TRACING
    TRACE_surf_host_set_power(date, cpu->generic_resource.name,
                              cpu->core * cpu->power_scale *
                              cpu->power_peak);
#endif
    while ((var = lmm_get_var_from_cnst
            (cpu_model->model_private->maxmin_system, cpu->constraint, &elem))) {
      surf_action_cpu_Cas01_t action = lmm_variable_id(var);
      lmm_update_variable_bound(cpu_model->model_private->maxmin_system,
                                GENERIC_LMM_ACTION(action).variable,
                                cpu->power_scale * cpu->power_peak);
    }
    if (tmgr_trace_event_free(event_type))
      cpu->power_event = NULL;
  } else if (event_type == cpu->state_event) {
    if (value > 0)
      cpu->state_current = SURF_RESOURCE_ON;
    else {
      lmm_constraint_t cnst = cpu->constraint;

      cpu->state_current = SURF_RESOURCE_OFF;

      while ((var = lmm_get_var_from_cnst(cpu_model->model_private->maxmin_system, cnst, &elem))) {
        surf_action_t action = lmm_variable_id(var);

        if (surf_action_state_get(action) == SURF_ACTION_RUNNING ||
            surf_action_state_get(action) == SURF_ACTION_READY ||
            surf_action_state_get(action) ==
            SURF_ACTION_NOT_IN_THE_SYSTEM) {
          action->finish = date;
          surf_action_state_set(action, SURF_ACTION_FAILED);
        }
      }
    }
    if (tmgr_trace_event_free(event_type))
      cpu->state_event = NULL;
  } else {
    XBT_CRITICAL("Unknown event ! \n");
    xbt_abort();
  }

  return;
}

static surf_action_t cpu_execute(void *cpu, double size)
{
  surf_action_cpu_Cas01_t action = NULL;
  cpu_Cas01_t CPU = surf_cpu_resource_priv(cpu);
  surf_model_t cpu_model = ((surf_resource_t) CPU)->model;

  XBT_IN("(%s,%g)", surf_resource_name(CPU), size);
  action =
      surf_action_new(sizeof(s_surf_action_cpu_Cas01_t), size,
                      cpu_model,
                      CPU->state_current != SURF_RESOURCE_ON);

  GENERIC_LMM_ACTION(action).suspended = 0;     /* Should be useless because of the
                                                   calloc but it seems to help valgrind... */

  GENERIC_LMM_ACTION(action).variable =
      lmm_variable_new(cpu_model->model_private->maxmin_system, action,
                       GENERIC_ACTION(action).priority,
                       CPU->power_scale * CPU->power_peak, 1);
  if (cpu_model->model_private->update_mechanism == UM_LAZY) {
    GENERIC_LMM_ACTION(action).index_heap = -1;
    GENERIC_LMM_ACTION(action).last_update = surf_get_clock();
    GENERIC_LMM_ACTION(action).last_value = 0.0;
  }
  lmm_expand(cpu_model->model_private->maxmin_system, CPU->constraint,
             GENERIC_LMM_ACTION(action).variable, 1.0);
  XBT_OUT();
  return (surf_action_t) action;
}

static surf_action_t cpu_action_sleep(void *cpu, double duration)
{
  surf_action_cpu_Cas01_t action = NULL;
  cpu_Cas01_t CPU = surf_cpu_resource_priv(cpu);
  surf_model_t cpu_model = ((surf_resource_t) CPU)->model;

  if (duration > 0)
    duration = MAX(duration, MAXMIN_PRECISION);

  XBT_IN("(%s,%g)", surf_resource_name(surf_cpu_resource_priv(cpu)), duration);
  action = (surf_action_cpu_Cas01_t) cpu_execute(cpu, 1.0);
  // FIXME: sleep variables should not consume 1.0 in lmm_expand
  GENERIC_ACTION(action).max_duration = duration;
  GENERIC_LMM_ACTION(action).suspended = 2;
  if (duration == NO_MAX_DURATION) {
    /* Move to the *end* of the corresponding action set. This convention
       is used to speed up update_resource_state  */
    xbt_swag_remove(action, ((surf_action_t) action)->state_set);
    ((surf_action_t) action)->state_set =
        cpu_running_action_set_that_does_not_need_being_checked;
    xbt_swag_insert(action, ((surf_action_t) action)->state_set);
  }

  lmm_update_variable_weight(cpu_model->model_private->maxmin_system,
                             GENERIC_LMM_ACTION(action).variable, 0.0);
  if (cpu_model->model_private->update_mechanism == UM_LAZY) {     // remove action from the heap
    surf_action_lmm_heap_remove(cpu_model->model_private->action_heap,(surf_action_lmm_t)action);
    // this is necessary for a variable with weight 0 since such
    // variables are ignored in lmm and we need to set its max_duration
    // correctly at the next call to share_resources
    xbt_swag_insert_at_head(action, cpu_model->model_private->modified_set);
  }

  XBT_OUT();
  return (surf_action_t) action;
}

static e_surf_resource_state_t cpu_get_state(void *cpu)
{
  return ((cpu_Cas01_t)surf_cpu_resource_priv(cpu))->state_current;
}

static void cpu_set_state(void *cpu, e_surf_resource_state_t state)
{
  ((cpu_Cas01_t)surf_cpu_resource_priv(cpu))->state_current = state;
}

static double cpu_get_speed(void *cpu, double load)
{
  return load * ((cpu_Cas01_t)surf_cpu_resource_priv(cpu))->power_peak;
}

static int cpu_get_core(void *cpu)
{
  return ((cpu_Cas01_t)surf_cpu_resource_priv(cpu))->core;
}


static double cpu_get_available_speed(void *cpu)
{
  /* number between 0 and 1 */
  return ((cpu_Cas01_t)surf_cpu_resource_priv(cpu))->power_scale;
}

static void cpu_finalize(surf_model_t cpu_model)
{
  lmm_system_free(cpu_model->model_private->maxmin_system);
  cpu_model->model_private->maxmin_system = NULL;

  if (cpu_model->model_private->action_heap)
    xbt_heap_free(cpu_model->model_private->action_heap);
  xbt_swag_free(cpu_model->model_private->modified_set);

  surf_model_exit(cpu_model);
  cpu_model = NULL;

  xbt_swag_free(cpu_running_action_set_that_does_not_need_being_checked);
  cpu_running_action_set_that_does_not_need_being_checked = NULL;
}

static surf_model_t surf_cpu_model_init_cas01(void)
{
  s_surf_action_t action;
  s_surf_action_cpu_Cas01_t comp;

  char *optim = xbt_cfg_get_string(_sg_cfg_set, "cpu/optim");
  int select =
      xbt_cfg_get_boolean(_sg_cfg_set, "cpu/maxmin_selective_update");

  surf_model_t cpu_model = surf_model_init();

  if (!strcmp(optim, "Full")) {
    cpu_model->model_private->update_mechanism = UM_FULL;
    cpu_model->model_private->selective_update = select;
  } else if (!strcmp(optim, "Lazy")) {
    cpu_model->model_private->update_mechanism = UM_LAZY;
    cpu_model->model_private->selective_update = 1;
    xbt_assert((select == 1)
               ||
               (xbt_cfg_is_default_value
                (_sg_cfg_set, "cpu/maxmin_selective_update")),
               "Disabling selective update while using the lazy update mechanism is dumb!");
  } else {
    xbt_die("Unsupported optimization (%s) for this model", optim);
  }

  cpu_running_action_set_that_does_not_need_being_checked =
      xbt_swag_new(xbt_swag_offset(action, state_hookup));

  cpu_model->name = "cpu";
  cpu_model->type = SURF_MODEL_TYPE_CPU;

  cpu_model->action_unref = surf_action_unref;
  cpu_model->action_cancel = surf_action_cancel;
  cpu_model->action_state_set = surf_action_state_set;

  cpu_model->model_private->resource_used = cpu_resource_used;

  if (cpu_model->model_private->update_mechanism == UM_LAZY) {
    cpu_model->model_private->share_resources =
        cpu_share_resources_lazy;
    cpu_model->model_private->update_actions_state =
        cpu_update_actions_state_lazy;
  } else if (cpu_model->model_private->update_mechanism == UM_FULL) {
    cpu_model->model_private->share_resources =
        cpu_share_resources_full;
    cpu_model->model_private->update_actions_state =
        cpu_update_actions_state_full;
  } else
    xbt_die("Invalid cpu update mechanism!");

  cpu_model->model_private->update_resource_state =
      cpu_update_resource_state;
  cpu_model->model_private->finalize = cpu_finalize;

  cpu_model->suspend = surf_action_suspend;
  cpu_model->resume = surf_action_resume;
  cpu_model->is_suspended = surf_action_is_suspended;
  cpu_model->set_max_duration = surf_action_set_max_duration;
  cpu_model->set_priority = surf_action_set_priority;
  cpu_model->set_bound = surf_action_set_bound;
#ifdef HAVE_TRACING
  cpu_model->set_category = surf_action_set_category;
#endif
  cpu_model->get_remains = surf_action_get_remains;

  cpu_model->extension.cpu.execute = cpu_execute;
  cpu_model->extension.cpu.sleep = cpu_action_sleep;

<<<<<<< HEAD
  cpu_model->extension.cpu.get_state = cpu_get_state;
  cpu_model->extension.cpu.set_state = cpu_set_state;
  cpu_model->extension.cpu.get_speed = cpu_get_speed;
  cpu_model->extension.cpu.get_available_speed =
=======
  surf_cpu_model->extension.cpu.get_state = cpu_get_state;
  surf_cpu_model->extension.cpu.get_core = cpu_get_core;
  surf_cpu_model->extension.cpu.get_speed = cpu_get_speed;
  surf_cpu_model->extension.cpu.get_available_speed =
>>>>>>> 936a14d7
      cpu_get_available_speed;
  cpu_model->extension.cpu.add_traces = cpu_add_traces_cpu;

  if (!cpu_model->model_private->maxmin_system) {
    cpu_model->model_private->maxmin_system = lmm_system_new(cpu_model->model_private->selective_update);
  }
  if (cpu_model->model_private->update_mechanism == UM_LAZY) {
    cpu_model->model_private->action_heap = xbt_heap_new(8, NULL);
    xbt_heap_set_update_callback(cpu_model->model_private->action_heap,
        surf_action_lmm_update_index_heap);
    cpu_model->model_private->modified_set =
        xbt_swag_new(xbt_swag_offset(comp, generic_lmm_action.action_list_hookup));
    cpu_model->model_private->maxmin_system->keep_track = cpu_model->model_private->modified_set;
  }

  return cpu_model;
}

/*********************************************************************/
/* Basic sharing model for CPU: that is where all this started... ;) */
/*********************************************************************/
/* @InProceedings{casanova01simgrid, */
/*   author =       "H. Casanova", */
/*   booktitle =    "Proceedings of the IEEE Symposium on Cluster Computing */
/*                  and the Grid (CCGrid'01)", */
/*   publisher =    "IEEE Computer Society", */
/*   title =        "Simgrid: {A} Toolkit for the Simulation of Application */
/*                  Scheduling", */
/*   year =         "2001", */
/*   month =        may, */
/*   note =         "Available at */
/*                  \url{http://grail.sdsc.edu/papers/simgrid_ccgrid01.ps.gz}." */
/* } */


void surf_cpu_model_init_Cas01(void)
{
  char *optim = xbt_cfg_get_string(_sg_cfg_set, "cpu/optim");

  xbt_assert(!surf_cpu_model_pm);
  xbt_assert(!surf_cpu_model_vm);

  if (strcmp(optim, "TI") == 0) {
    /* FIXME: do we have to supprot TI? for VM */
    surf_cpu_model_pm = surf_cpu_model_init_ti();
    XBT_INFO("TI model is used (it will crashed since this is the hypervisor branch)");
  } else {
    surf_cpu_model_pm  = surf_cpu_model_init_cas01();
    surf_cpu_model_vm  = surf_cpu_model_init_cas01();

    /* cpu_model is registered only to model_list, and not to
     * model_list_invoke. The shared_resource callback function will be called
     * from that of the workstation model. */
    xbt_dynar_push(model_list, &surf_cpu_model_pm);
    xbt_dynar_push(model_list, &surf_cpu_model_vm);

    cpu_define_callbacks_cas01();
  }
}

/* TODO: do we address nested virtualization later? */
#if 0
surf_model_t cpu_model_cas01(int level){
	// TODO this table should be allocated
	if(!surf_cpu_model[level])
	 // allocate it
	return surf_cpu_model[level];
}
#endif<|MERGE_RESOLUTION|>--- conflicted
+++ resolved
@@ -308,8 +308,6 @@
 {
   return ((cpu_Cas01_t)surf_cpu_resource_priv(cpu))->core;
 }
-
-
 static double cpu_get_available_speed(void *cpu)
 {
   /* number between 0 and 1 */
@@ -401,17 +399,11 @@
   cpu_model->extension.cpu.execute = cpu_execute;
   cpu_model->extension.cpu.sleep = cpu_action_sleep;
 
-<<<<<<< HEAD
   cpu_model->extension.cpu.get_state = cpu_get_state;
   cpu_model->extension.cpu.set_state = cpu_set_state;
+  cpu_model->extension.cpu.get_core = cpu_get_core;
   cpu_model->extension.cpu.get_speed = cpu_get_speed;
   cpu_model->extension.cpu.get_available_speed =
-=======
-  surf_cpu_model->extension.cpu.get_state = cpu_get_state;
-  surf_cpu_model->extension.cpu.get_core = cpu_get_core;
-  surf_cpu_model->extension.cpu.get_speed = cpu_get_speed;
-  surf_cpu_model->extension.cpu.get_available_speed =
->>>>>>> 936a14d7
       cpu_get_available_speed;
   cpu_model->extension.cpu.add_traces = cpu_add_traces_cpu;
 
