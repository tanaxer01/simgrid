/* Copyright (c) 2007-2017. The SimGrid Team. All rights reserved.          */

/* This program is free software; you can redistribute it and/or modify it
 * under the terms of the license (GNU LGPL) which comes with this package. */

#include <spawn.h>
#include <sys/types.h>
#include <sys/wait.h>
#include <dlfcn.h>

#include "mc/mc.h"
#include "private.h"
#include "private.hpp"
#include "simgrid/s4u/Mailbox.hpp"
#include "smpi/smpi_shared_malloc.hpp"
#include "simgrid/sg_config.h"
#include "src/kernel/activity/SynchroComm.hpp"
#include "src/mc/mc_record.h"
#include "src/mc/mc_replay.h"
#include "src/msg/msg_private.h"
#include "src/simix/smx_private.h"
#include "surf/surf.h"
#include "xbt/replay.hpp"
#include <xbt/config.hpp>

#include <float.h> /* DBL_MAX */
#include <fstream>
#include <map>
#include <stdint.h>
#include <stdio.h>
#include <stdlib.h>
#include <string>
#include <utility>
#include <vector>
#include <memory>

XBT_LOG_NEW_DEFAULT_SUBCATEGORY(smpi_kernel, smpi, "Logging specific to SMPI (kernel)");
#include <boost/tokenizer.hpp>
#include <boost/algorithm/string.hpp> /* trim_right / trim_left */

#ifndef RTLD_DEEPBIND
/* RTLD_DEEPBIND is a bad idea of GNU ld that obviously does not exist on other platforms
 * See https://www.akkadia.org/drepper/dsohowto.pdf
 * and https://lists.freebsd.org/pipermail/freebsd-current/2016-March/060284.html
*/
#define RTLD_DEEPBIND 0
#endif

/* Mac OSX does not have any header file providing that definition so we have to duplicate it here. Bummers. */
extern char** environ; /* we use it in posix_spawnp below */

#if HAVE_PAPI
#include "papi.h"
const char* papi_default_config_name = "default";

struct papi_process_data {
  papi_counter_t counter_data;
  int event_set;
};

#endif
std::unordered_map<std::string, double> location2speedup;

simgrid::smpi::Process **process_data = nullptr;
int process_count = 0;
int smpi_universe_size = 0;
int* index_to_process_data = nullptr;
extern double smpi_total_benched_time;
xbt_os_timer_t global_timer;
MPI_Comm MPI_COMM_WORLD = MPI_COMM_UNINITIALIZED;
MPI_Errhandler *MPI_ERRORS_RETURN = nullptr;
MPI_Errhandler *MPI_ERRORS_ARE_FATAL = nullptr;
MPI_Errhandler *MPI_ERRHANDLER_NULL = nullptr;
static simgrid::config::Flag<double> smpi_wtime_sleep(
  "smpi/wtime", "Minimum time to inject inside a call to MPI_Wtime", 0.0);
static simgrid::config::Flag<double> smpi_init_sleep(
  "smpi/init", "Time to inject inside a call to MPI_Init", 0.0);

void (*smpi_comm_copy_data_callback) (smx_activity_t, void*, size_t) = &smpi_comm_copy_buffer_callback;



int smpi_process_count()
{
  return process_count;
}

simgrid::smpi::Process* smpi_process()
{
  simgrid::MsgActorExt* msgExt = static_cast<simgrid::MsgActorExt*>(SIMIX_process_self()->data);
  return static_cast<simgrid::smpi::Process*>(msgExt->data);
}

simgrid::smpi::Process* smpi_process_remote(int index)
{
  return process_data[index_to_process_data[index]];
}

MPI_Comm smpi_process_comm_self(){
  return smpi_process()->comm_self();
}

void smpi_process_init(int *argc, char ***argv){
  simgrid::smpi::Process::init(argc, argv);
}

int smpi_process_index(){
  return smpi_process()->index();
}


int smpi_global_size()
{
  char *value = getenv("SMPI_GLOBAL_SIZE");
  xbt_assert(value,"Please set env var SMPI_GLOBAL_SIZE to the expected number of processes.");

  return xbt_str_parse_int(value, "SMPI_GLOBAL_SIZE contains a non-numerical value: %s");
}

void smpi_comm_set_copy_data_callback(void (*callback) (smx_activity_t, void*, size_t))
{
  smpi_comm_copy_data_callback = callback;
}

static void print(std::vector<std::pair<size_t, size_t>> vec) {
    fprintf(stderr, "{");
    for(auto elt: vec) {
        fprintf(stderr, "(0x%lx, 0x%lx),", elt.first, elt.second);
    }
    fprintf(stderr, "}\n");
}
static void memcpy_private(void *dest, const void *src, size_t n, std::vector<std::pair<size_t, size_t>> &private_blocks) {
  for(auto block : private_blocks) {
    memcpy((uint8_t*)dest+block.first, (uint8_t*)src+block.first, block.second-block.first);
  }
}

static void check_blocks(std::vector<std::pair<size_t, size_t>> &private_blocks, size_t buff_size) {
  for(auto block : private_blocks) {
    xbt_assert(block.first <= block.second && block.second <= buff_size, "Oops, bug in shared malloc.");
  }
}

void smpi_comm_copy_buffer_callback(smx_activity_t synchro, void *buff, size_t buff_size)
{
  simgrid::kernel::activity::Comm *comm = dynamic_cast<simgrid::kernel::activity::Comm*>(synchro);
  int src_shared=0, dst_shared=0;
  size_t src_offset=0, dst_offset=0;
  std::vector<std::pair<size_t, size_t>> src_private_blocks;
  std::vector<std::pair<size_t, size_t>> dst_private_blocks;
  XBT_DEBUG("Copy the data over");
  if((src_shared=smpi_is_shared(buff, src_private_blocks, &src_offset))) {
    XBT_DEBUG("Sender %p is shared. Let's ignore it.", buff);
    src_private_blocks = shift_and_frame_private_blocks(src_private_blocks, src_offset, buff_size);
  }
  else {
    src_private_blocks.clear();
    src_private_blocks.push_back(std::make_pair(0, buff_size));
  }
  if((dst_shared=smpi_is_shared((char*)comm->dst_buff, dst_private_blocks, &dst_offset))) {
    XBT_DEBUG("Receiver %p is shared. Let's ignore it.", (char*)comm->dst_buff);
<<<<<<< HEAD
    dst_private_blocks = shift_and_frame_private_blocks(dst_private_blocks, dst_offset, buff_size);
  }
  else {
    dst_private_blocks.clear();
    dst_private_blocks.push_back(std::make_pair(0, buff_size));
  }
/*
  fprintf(stderr, "size: 0x%x\n", buff_size);
  fprintf(stderr, "src: ");
  print(src_private_blocks);
  fprintf(stderr, "src_offset = 0x%x\n", src_offset);
  fprintf(stderr, "dst: ");
  print(dst_private_blocks);
  fprintf(stderr, "dst_offset = 0x%x\n", dst_offset);
*/
  check_blocks(src_private_blocks, buff_size);
  check_blocks(dst_private_blocks, buff_size);
  auto private_blocks = merge_private_blocks(src_private_blocks, dst_private_blocks);
/*
  fprintf(stderr, "Private blocks: ");
  print(private_blocks);
*/
  check_blocks(private_blocks, buff_size);
  void* tmpbuff=buff;
  if((smpi_privatize_global_variables) && (static_cast<char*>(buff) >= smpi_start_data_exe)
      && (static_cast<char*>(buff) < smpi_start_data_exe + smpi_size_data_exe )
    ){
       XBT_DEBUG("Privatization : We are copying from a zone inside global memory... Saving data to temp buffer !");

       smpi_switch_data_segment(
           (static_cast<simgrid::smpi::Process*>((static_cast<simgrid::MsgActorExt*>(comm->src_proc->data)->data))->index()));
       tmpbuff = static_cast<void*>(xbt_malloc(buff_size));
       memcpy_private(tmpbuff, buff, buff_size, private_blocks);
  }

  if((smpi_privatize_global_variables) && ((char*)comm->dst_buff >= smpi_start_data_exe)
      && ((char*)comm->dst_buff < smpi_start_data_exe + smpi_size_data_exe )){
       XBT_DEBUG("Privatization : We are copying to a zone inside global memory - Switch data segment");
       smpi_switch_data_segment(
           (static_cast<simgrid::smpi::Process*>((static_cast<simgrid::MsgActorExt*>(comm->dst_proc->data)->data))->index()));
  }
=======
  }else{
    void* tmpbuff=buff;
    if((smpi_privatize_global_variables == SMPI_PRIVATIZE_MMAP) && (static_cast<char*>(buff) >= smpi_start_data_exe)
        && (static_cast<char*>(buff) < smpi_start_data_exe + smpi_size_data_exe )
      ){
         XBT_DEBUG("Privatization : We are copying from a zone inside global memory... Saving data to temp buffer !");

         smpi_switch_data_segment(
             (static_cast<simgrid::smpi::Process*>((static_cast<simgrid::MsgActorExt*>(comm->src_proc->data)->data))->index()));
         tmpbuff = static_cast<void*>(xbt_malloc(buff_size));
         memcpy(tmpbuff, buff, buff_size);
    }

    if((smpi_privatize_global_variables == SMPI_PRIVATIZE_MMAP) && ((char*)comm->dst_buff >= smpi_start_data_exe)
        && ((char*)comm->dst_buff < smpi_start_data_exe + smpi_size_data_exe )){
         XBT_DEBUG("Privatization : We are copying to a zone inside global memory - Switch data segment");
         smpi_switch_data_segment(
             (static_cast<simgrid::smpi::Process*>((static_cast<simgrid::MsgActorExt*>(comm->dst_proc->data)->data))->index()));
    }
>>>>>>> 6e25b005

  XBT_DEBUG("Copying %zu bytes from %p to %p", buff_size, tmpbuff,comm->dst_buff);
  memcpy_private(comm->dst_buff, tmpbuff, buff_size, private_blocks);

  if (comm->detached) {
    // if this is a detached send, the source buffer was duplicated by SMPI
    // sender to make the original buffer available to the application ASAP
    xbt_free(buff);
    //It seems that the request is used after the call there this should be free somewhere else but where???
    //xbt_free(comm->comm.src_data);// inside SMPI the request is kept inside the user data and should be free
    comm->src_buff = nullptr;
  }
  if(tmpbuff!=buff)xbt_free(tmpbuff);

}

void smpi_comm_null_copy_buffer_callback(smx_activity_t comm, void *buff, size_t buff_size)
{
  /* nothing done in this version */
}

static void smpi_check_options(){
  //check correctness of MPI parameters

   xbt_assert(xbt_cfg_get_int("smpi/async-small-thresh") <= xbt_cfg_get_int("smpi/send-is-detached-thresh"));

   if (xbt_cfg_is_default_value("smpi/host-speed")) {
     XBT_INFO("You did not set the power of the host running the simulation.  "
              "The timings will certainly not be accurate.  "
              "Use the option \"--cfg=smpi/host-speed:<flops>\" to set its value."
              "Check http://simgrid.org/simgrid/latest/doc/options.html#options_smpi_bench for more information.");
   }

   xbt_assert(xbt_cfg_get_double("smpi/cpu-threshold") >=0,
       "The 'smpi/cpu-threshold' option cannot have negative values [anymore]. If you want to discard "
       "the simulation of any computation, please use 'smpi/simulate-computation:no' instead.");
}

int smpi_enabled() {
  return process_data != nullptr;
}

void smpi_global_init()
{
  MPI_Group group;

  if (!MC_is_active()) {
    global_timer = xbt_os_timer_new();
    xbt_os_walltimer_start(global_timer);
  }

  if (xbt_cfg_get_string("smpi/comp-adjustment-file")[0] != '\0') { 
    std::string filename {xbt_cfg_get_string("smpi/comp-adjustment-file")};
    std::ifstream fstream(filename);
    if (!fstream.is_open()) {
      xbt_die("Could not open file %s. Does it exist?", filename.c_str());
    }

    std::string line;
    typedef boost::tokenizer< boost::escaped_list_separator<char>> Tokenizer;
    std::getline(fstream, line); // Skip the header line
    while (std::getline(fstream, line)) {
      Tokenizer tok(line);
      Tokenizer::iterator it  = tok.begin();
      Tokenizer::iterator end = std::next(tok.begin());

      std::string location = *it;
      boost::trim(location);
      location2speedup.insert(std::pair<std::string, double>(location, std::stod(*end)));
    }
  }

#if HAVE_PAPI
  // This map holds for each computation unit (such as "default" or "process1" etc.)
  // the configuration as given by the user (counter data as a pair of (counter_name, counter_counter))
  // and the (computed) event_set.
  std::map</* computation unit name */ std::string, papi_process_data> units2papi_setup;

  if (xbt_cfg_get_string("smpi/papi-events")[0] != '\0') {
    if (PAPI_library_init(PAPI_VER_CURRENT) != PAPI_VER_CURRENT)
      XBT_ERROR("Could not initialize PAPI library; is it correctly installed and linked?"
                " Expected version is %i",
                PAPI_VER_CURRENT);

    typedef boost::tokenizer<boost::char_separator<char>> Tokenizer;
    boost::char_separator<char> separator_units(";");
    std::string str = std::string(xbt_cfg_get_string("smpi/papi-events"));
    Tokenizer tokens(str, separator_units);

    // Iterate over all the computational units. This could be
    // processes, hosts, threads, ranks... You name it. I'm not exactly
    // sure what we will support eventually, so I'll leave it at the
    // general term "units".
    for (auto& unit_it : tokens) {
      boost::char_separator<char> separator_events(":");
      Tokenizer event_tokens(unit_it, separator_events);

      int event_set = PAPI_NULL;
      if (PAPI_create_eventset(&event_set) != PAPI_OK) {
        // TODO: Should this let the whole simulation die?
        XBT_CRITICAL("Could not create PAPI event set during init.");
      }

      // NOTE: We cannot use a map here, as we must obey the order of the counters
      // This is important for PAPI: We need to map the values of counters back
      // to the event_names (so, when PAPI_read() has finished)!
      papi_counter_t counters2values;

      // Iterate over all counters that were specified for this specific
      // unit.
      // Note that we need to remove the name of the unit
      // (that could also be the "default" value), which always comes first.
      // Hence, we start at ++(events.begin())!
      for (Tokenizer::iterator events_it = ++(event_tokens.begin()); events_it != event_tokens.end(); events_it++) {

        int event_code   = PAPI_NULL;
        char* event_name = const_cast<char*>((*events_it).c_str());
        if (PAPI_event_name_to_code(event_name, &event_code) == PAPI_OK) {
          if (PAPI_add_event(event_set, event_code) != PAPI_OK) {
            XBT_ERROR("Could not add PAPI event '%s'. Skipping.", event_name);
            continue;
          } else {
            XBT_DEBUG("Successfully added PAPI event '%s' to the event set.", event_name);
          }
        } else {
          XBT_CRITICAL("Could not find PAPI event '%s'. Skipping.", event_name);
          continue;
        }

        counters2values.push_back(
            // We cannot just pass *events_it, as this is of type const basic_string
            std::make_pair<std::string, long long>(std::string(*events_it), 0));
      }

      std::string unit_name    = *(event_tokens.begin());
      papi_process_data config = {.counter_data = std::move(counters2values), .event_set = event_set};

      units2papi_setup.insert(std::make_pair(unit_name, std::move(config)));
    }
  }
#endif

  int smpirun = 0;
  msg_bar_t finalization_barrier = nullptr;
  if (process_count == 0){
    process_count = SIMIX_process_count();
    smpirun=1;
    finalization_barrier = MSG_barrier_init(process_count);
  }
  smpi_universe_size = process_count;
  process_data       = new simgrid::smpi::Process*[process_count];
  for (int i = 0; i < process_count; i++) {
    process_data[i] = new simgrid::smpi::Process(i, finalization_barrier);
  }
  //if the process was launched through smpirun script we generate a global mpi_comm_world
  //if not, we let MPI_COMM_NULL, and the comm world will be private to each mpi instance
  if (smpirun) {
    group = new  simgrid::smpi::Group(process_count);
    MPI_COMM_WORLD = new  simgrid::smpi::Comm(group, nullptr);
    MPI_Attr_put(MPI_COMM_WORLD, MPI_UNIVERSE_SIZE, reinterpret_cast<void *>(process_count));

    for (int i = 0; i < process_count; i++)
      group->set_mapping(i, i);
  }
}

void smpi_global_destroy()
{
  int count = smpi_process_count();

  smpi_bench_destroy();
  smpi_shared_destroy();
  if (MPI_COMM_WORLD != MPI_COMM_UNINITIALIZED){
      delete MPI_COMM_WORLD->group();
      MSG_barrier_destroy(process_data[0]->finalization_barrier());
  }else{
      smpi_deployment_cleanup_instances();
  }
  for (int i = 0; i < count; i++) {
    if(process_data[i]->comm_self()!=MPI_COMM_NULL){
      simgrid::smpi::Comm::destroy(process_data[i]->comm_self());
    }
    if(process_data[i]->comm_intra()!=MPI_COMM_NULL){
      simgrid::smpi::Comm::destroy(process_data[i]->comm_intra());
    }
    xbt_os_timer_free(process_data[i]->timer());
    xbt_mutex_destroy(process_data[i]->mailboxes_mutex());
    delete process_data[i];
  }
  delete[] process_data;
  process_data = nullptr;

  if (MPI_COMM_WORLD != MPI_COMM_UNINITIALIZED){
    MPI_COMM_WORLD->cleanup_smp();
    MPI_COMM_WORLD->cleanup_attr<simgrid::smpi::Comm>();
    if(simgrid::smpi::Colls::smpi_coll_cleanup_callback!=nullptr)
      simgrid::smpi::Colls::smpi_coll_cleanup_callback();
    delete MPI_COMM_WORLD;
  }

  MPI_COMM_WORLD = MPI_COMM_NULL;

  if (!MC_is_active()) {
    xbt_os_timer_free(global_timer);
  }

  xbt_free(index_to_process_data);
  if(smpi_privatize_global_variables == SMPI_PRIVATIZE_MMAP)
    smpi_destroy_global_memory_segments();
  smpi_free_static();
}

extern "C" {

static void smpi_init_logs(){

  /* Connect log categories.  See xbt/log.c */

  XBT_LOG_CONNECT(smpi);  /* Keep this line as soon as possible in this function: xbt_log_appender_file.c depends on it
                             DO NOT connect this in XBT or so, or it will be useless to xbt_log_appender_file.c */
  XBT_LOG_CONNECT(instr_smpi);
  XBT_LOG_CONNECT(smpi_bench);
  XBT_LOG_CONNECT(smpi_coll);
  XBT_LOG_CONNECT(smpi_colls);
  XBT_LOG_CONNECT(smpi_comm);
  XBT_LOG_CONNECT(smpi_datatype);
  XBT_LOG_CONNECT(smpi_dvfs);
  XBT_LOG_CONNECT(smpi_group);
  XBT_LOG_CONNECT(smpi_kernel);
  XBT_LOG_CONNECT(smpi_mpi);
  XBT_LOG_CONNECT(smpi_memory);
  XBT_LOG_CONNECT(smpi_op);
  XBT_LOG_CONNECT(smpi_pmpi);
  XBT_LOG_CONNECT(smpi_request);
  XBT_LOG_CONNECT(smpi_replay);
  XBT_LOG_CONNECT(smpi_rma);
  XBT_LOG_CONNECT(smpi_shared);
  XBT_LOG_CONNECT(smpi_utils);
}
}

static void smpi_init_options(){

    simgrid::smpi::Colls::set_collectives();
    simgrid::smpi::Colls::smpi_coll_cleanup_callback=nullptr;
    smpi_cpu_threshold = xbt_cfg_get_double("smpi/cpu-threshold");
    smpi_host_speed = xbt_cfg_get_double("smpi/host-speed");
    const char* smpi_privatize_option = xbt_cfg_get_string("smpi/privatize-global-variables");
    if (std::strcmp(smpi_privatize_option, "no") == 0)
      smpi_privatize_global_variables = SMPI_PRIVATIZE_NONE;
    else if (std::strcmp(smpi_privatize_option, "yes") == 0)
      smpi_privatize_global_variables = SMPI_PRIVATIZE_DEFAULT;
    else if (std::strcmp(smpi_privatize_option, "mmap") == 0)
      smpi_privatize_global_variables = SMPI_PRIVATIZE_MMAP;
    else if (std::strcmp(smpi_privatize_option, "dlopen") == 0)
      smpi_privatize_global_variables = SMPI_PRIVATIZE_DLOPEN;

    // Some compatibility stuff:
    else if (std::strcmp(smpi_privatize_option, "1") == 0)
      smpi_privatize_global_variables = SMPI_PRIVATIZE_DEFAULT;
    else if (std::strcmp(smpi_privatize_option, "0") == 0)
      smpi_privatize_global_variables = SMPI_PRIVATIZE_NONE;

    else
      xbt_die("Invalid value for smpi/privatize-global-variables: %s",
        smpi_privatize_option);

    if (smpi_cpu_threshold < 0)
      smpi_cpu_threshold = DBL_MAX;

    char* val = xbt_cfg_get_string("smpi/shared-malloc");
    if (!strcasecmp(val, "yes") || !strcmp(val, "1") || !strcasecmp(val, "on") || !strcasecmp(val, "global")) {
      smpi_cfg_shared_malloc = shmalloc_global;
    } else if (!strcasecmp(val, "local")) {
      smpi_cfg_shared_malloc = shmalloc_local;
    } else if (!strcasecmp(val, "no") || !strcmp(val, "0") || !strcasecmp(val, "off")) {
      smpi_cfg_shared_malloc = shmalloc_none;
    } else {
      xbt_die("Invalid value '%s' for option smpi/shared-malloc. Possible values: 'on' or 'global', 'local', 'off'",
              val);
    }
}

static int execute_command(const char * const argv[])
{
  pid_t pid;
  int status;
  if (posix_spawnp(&pid, argv[0], nullptr, nullptr, (char* const*) argv, environ) != 0)
    return 127;
  if (waitpid(pid, &status, 0) != pid)
    return 127;
  return status;
}

typedef std::function<int(int argc, char *argv[])> smpi_entry_point_type;
typedef int (* smpi_c_entry_point_type)(int argc, char **argv);
typedef void (* smpi_fortran_entry_point_type)(void);

static int smpi_run_entry_point(smpi_entry_point_type entry_point, std::vector<std::string> args)
{
  const int argc = args.size();
  std::unique_ptr<char*[]> argv(new char*[argc + 1]);
  for (int i = 0; i != argc; ++i)
    argv[i] = args[i].empty() ? const_cast<char*>(""): &args[i].front();
  argv[argc] = nullptr;

  int res = entry_point(argc, argv.get());
  if (res != 0){
    XBT_WARN("SMPI process did not return 0. Return value : %d", res);
    smpi_process()->set_return_value(res);
  }
  return 0;
}

// TODO, remove the number of functions involved here
static smpi_entry_point_type smpi_resolve_function(void* handle)
{
  smpi_fortran_entry_point_type entry_point2 =
    (smpi_fortran_entry_point_type) dlsym(handle, "user_main_");
  if (entry_point2 != nullptr) {
    // fprintf(stderr, "EP user_main_=%p\n", entry_point2);
    return [entry_point2](int argc, char** argv) {
      smpi_process_init(&argc, &argv);
      entry_point2();
      return 0;
    };
  }

  smpi_c_entry_point_type entry_point = (smpi_c_entry_point_type) dlsym(handle, "main");
  if (entry_point != nullptr) {
    // fprintf(stderr, "EP main=%p\n", entry_point);
    return entry_point;
  }

  return smpi_entry_point_type();
}

int smpi_main(const char* executable, int argc, char *argv[])
{
  srand(SMPI_RAND_SEED);

  if (getenv("SMPI_PRETEND_CC") != nullptr) {
    /* Hack to ensure that smpicc can pretend to be a simple compiler. Particularly handy to pass it to the
     * configuration tools */
    return 0;
  }
  smpi_init_logs();

  TRACE_global_init(&argc, argv);
  TRACE_add_start_function(TRACE_smpi_alloc);
  TRACE_add_end_function(TRACE_smpi_release);

  SIMIX_global_init(&argc, argv);
  MSG_init(&argc,argv);

  SMPI_switch_data_segment = &smpi_switch_data_segment;

  smpi_init_options();

  // parse the platform file: get the host list
  SIMIX_create_environment(argv[1]);
  SIMIX_comm_set_copy_data_callback(smpi_comm_copy_buffer_callback);

  static std::size_t rank = 0;

  if (smpi_privatize_global_variables == SMPI_PRIVATIZE_DLOPEN) {

    std::string executable_copy = executable;
    simix_global->default_function = [executable_copy](std::vector<std::string> args) {
      return std::function<void()>([executable_copy, args] {

        // Copy the dynamic library:
        std::string target_executable = executable_copy
          + "_" + std::to_string(getpid())
          + "_" + std::to_string(rank++) + ".so";
        // TODO, execute directly instead of relying on cp
        const char* command1 [] = {
          "cp", "--reflink=auto", "--", executable_copy.c_str(), target_executable.c_str(),
          nullptr
        };
        const char* command2 [] = {
          "cp", "--", executable_copy.c_str(), target_executable.c_str(),
          nullptr
        };
        if (execute_command(command1) != 0 && execute_command(command2) != 0)
          xbt_die("copy failed");

        // Load the copy and resolve the entry point:
        void* handle = dlopen(target_executable.c_str(), RTLD_LAZY | RTLD_LOCAL | RTLD_DEEPBIND);
        unlink(target_executable.c_str());
        if (handle == nullptr)
          xbt_die("dlopen failed");
        smpi_entry_point_type entry_point = smpi_resolve_function(handle);
        if (!entry_point)
          xbt_die("Could not resolve entry point");

          smpi_run_entry_point(entry_point, args);
      });
    };

  }
  else {

    // Load the dynamic library and resolve the entry point:
    void* handle = dlopen(executable, RTLD_LAZY | RTLD_LOCAL | RTLD_DEEPBIND);
    if (handle == nullptr)
      xbt_die("dlopen failed for %s", executable);
    smpi_entry_point_type entry_point = smpi_resolve_function(handle);
    if (!entry_point)
      xbt_die("main not found in %s", executable);
    // TODO, register the executable for SMPI privatization

    // Execute the same entry point for each simulated process:
    simix_global->default_function = [entry_point](std::vector<std::string> args) {
      return std::function<void()>([entry_point, args] {
        smpi_run_entry_point(entry_point, args);
      });
    };

  }

  SIMIX_launch_application(argv[2]);

  smpi_global_init();

  smpi_check_options();

  if(smpi_privatize_global_variables == SMPI_PRIVATIZE_MMAP)
    smpi_initialize_global_memory_segments();

  /* Clean IO before the run */
  fflush(stdout);
  fflush(stderr);

  if (MC_is_active()) {
    MC_run();
  } else {
  
    SIMIX_run();

    xbt_os_walltimer_stop(global_timer);
    if (xbt_cfg_get_boolean("smpi/display-timing")){
      double global_time = xbt_os_timer_elapsed(global_timer);
      XBT_INFO("Simulated time: %g seconds. \n\n"
          "The simulation took %g seconds (after parsing and platform setup)\n"
          "%g seconds were actual computation of the application",
          SIMIX_get_clock(), global_time , smpi_total_benched_time);
          
      if (smpi_total_benched_time/global_time>=0.75)
      XBT_INFO("More than 75%% of the time was spent inside the application code.\n"
      "You may want to use sampling functions or trace replay to reduce this.");
    }
  }
  int count = smpi_process_count();
  int i, ret=0;
  for (i = 0; i < count; i++) {
    if(process_data[i]->return_value()!=0){
      ret=process_data[i]->return_value();//return first non 0 value
      break;
    }
  }
  smpi_global_destroy();

  TRACE_end();

  return ret;
}

// This function can be called from extern file, to initialize logs, options, and processes of smpi
// without the need of smpirun
void SMPI_init(){
  smpi_init_logs();
  smpi_init_options();
  smpi_global_init();
  smpi_check_options();
  if (TRACE_is_enabled() && TRACE_is_configured())
    TRACE_smpi_alloc();
  if(smpi_privatize_global_variables == SMPI_PRIVATIZE_MMAP)
    smpi_initialize_global_memory_segments();
}

void SMPI_finalize(){
  smpi_global_destroy();
}

void smpi_mpi_init() {
  if(smpi_init_sleep > 0) 
    simcall_process_sleep(smpi_init_sleep);
}

double smpi_mpi_wtime(){
  double time;
  if (smpi_process()->initialized() != 0 && smpi_process()->finalized() == 0 && smpi_process()->sampling() == 0) {
    smpi_bench_end();
    time = SIMIX_get_clock();
    // to avoid deadlocks if used as a break condition, such as
    //     while (MPI_Wtime(...) < time_limit) {
    //       ....
    //     }
    // because the time will not normally advance when only calls to MPI_Wtime
    // are made -> deadlock (MPI_Wtime never reaches the time limit)
    if(smpi_wtime_sleep > 0) 
      simcall_process_sleep(smpi_wtime_sleep);
    smpi_bench_begin();
  } else {
    time = SIMIX_get_clock();
  }
  return time;
}
<|MERGE_RESOLUTION|>--- conflicted
+++ resolved
@@ -159,7 +159,6 @@
   }
   if((dst_shared=smpi_is_shared((char*)comm->dst_buff, dst_private_blocks, &dst_offset))) {
     XBT_DEBUG("Receiver %p is shared. Let's ignore it.", (char*)comm->dst_buff);
-<<<<<<< HEAD
     dst_private_blocks = shift_and_frame_private_blocks(dst_private_blocks, dst_offset, buff_size);
   }
   else {
@@ -184,7 +183,7 @@
 */
   check_blocks(private_blocks, buff_size);
   void* tmpbuff=buff;
-  if((smpi_privatize_global_variables) && (static_cast<char*>(buff) >= smpi_start_data_exe)
+  if((smpi_privatize_global_variables == SMPI_PRIVATIZE_MMAP) && (static_cast<char*>(buff) >= smpi_start_data_exe)
       && (static_cast<char*>(buff) < smpi_start_data_exe + smpi_size_data_exe )
     ){
        XBT_DEBUG("Privatization : We are copying from a zone inside global memory... Saving data to temp buffer !");
@@ -195,34 +194,12 @@
        memcpy_private(tmpbuff, buff, buff_size, private_blocks);
   }
 
-  if((smpi_privatize_global_variables) && ((char*)comm->dst_buff >= smpi_start_data_exe)
+  if((smpi_privatize_global_variables == SMPI_PRIVATIZE_MMAP) && ((char*)comm->dst_buff >= smpi_start_data_exe)
       && ((char*)comm->dst_buff < smpi_start_data_exe + smpi_size_data_exe )){
        XBT_DEBUG("Privatization : We are copying to a zone inside global memory - Switch data segment");
        smpi_switch_data_segment(
            (static_cast<simgrid::smpi::Process*>((static_cast<simgrid::MsgActorExt*>(comm->dst_proc->data)->data))->index()));
   }
-=======
-  }else{
-    void* tmpbuff=buff;
-    if((smpi_privatize_global_variables == SMPI_PRIVATIZE_MMAP) && (static_cast<char*>(buff) >= smpi_start_data_exe)
-        && (static_cast<char*>(buff) < smpi_start_data_exe + smpi_size_data_exe )
-      ){
-         XBT_DEBUG("Privatization : We are copying from a zone inside global memory... Saving data to temp buffer !");
-
-         smpi_switch_data_segment(
-             (static_cast<simgrid::smpi::Process*>((static_cast<simgrid::MsgActorExt*>(comm->src_proc->data)->data))->index()));
-         tmpbuff = static_cast<void*>(xbt_malloc(buff_size));
-         memcpy(tmpbuff, buff, buff_size);
-    }
-
-    if((smpi_privatize_global_variables == SMPI_PRIVATIZE_MMAP) && ((char*)comm->dst_buff >= smpi_start_data_exe)
-        && ((char*)comm->dst_buff < smpi_start_data_exe + smpi_size_data_exe )){
-         XBT_DEBUG("Privatization : We are copying to a zone inside global memory - Switch data segment");
-         smpi_switch_data_segment(
-             (static_cast<simgrid::smpi::Process*>((static_cast<simgrid::MsgActorExt*>(comm->dst_proc->data)->data))->index()));
-    }
->>>>>>> 6e25b005
-
   XBT_DEBUG("Copying %zu bytes from %p to %p", buff_size, tmpbuff,comm->dst_buff);
   memcpy_private(comm->dst_buff, tmpbuff, buff_size, private_blocks);
 
