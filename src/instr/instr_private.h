/* Copyright (c) 2010-2017. The SimGrid Team. All rights reserved.          */

/* This program is free software; you can redistribute it and/or modify it
 * under the terms of the license (GNU LGPL) which comes with this package. */

#ifndef INSTR_PRIVATE_H_
#define INSTR_PRIVATE_H_

#include <xbt/base.h>

#include "simgrid/instr.h"
#include "instr/instr_interface.h"
#include "src/internal_config.h"
#include "simgrid_config.h"

SG_BEGIN_DECL()

/* Need to define function drand48 for Windows */
/* FIXME: use _drand48() defined in src/surf/random_mgr.c instead */
#ifdef _WIN32
#  define drand48() (rand()/(RAND_MAX + 1.0))
#endif

#define INSTR_DEFAULT_STR_SIZE 500

#include "xbt/graph.h"
#include "xbt/dict.h"

typedef enum {
  PAJE_DefineContainerType,
  PAJE_DefineVariableType,
  PAJE_DefineStateType,
  PAJE_DefineEventType,
  PAJE_DefineLinkType,
  PAJE_DefineEntityValue,
  PAJE_CreateContainer,
  PAJE_DestroyContainer,
  PAJE_SetVariable,
  PAJE_AddVariable,
  PAJE_SubVariable,
  PAJE_SetState,
  PAJE_PushState,
  PAJE_PopState,
  PAJE_ResetState,
  PAJE_StartLink,
  PAJE_EndLink,
  PAJE_NewEvent
} e_event_type;

typedef enum {
  TYPE_VARIABLE,
  TYPE_LINK,
  TYPE_CONTAINER,
  TYPE_STATE,
  TYPE_EVENT
} e_entity_types;

//--------------------------------------------------
class s_type;
typedef s_type *type_t;
class s_type {
  public:
  char *id;
  char *name;
  char *color;
  e_entity_types kind;
  s_type *father;
  xbt_dict_t children;
  xbt_dict_t values; //valid for all types except variable and container
};

typedef s_type s_type_t;

//--------------------------------------------------
class s_val;
typedef s_val *val_t;

class s_val {
  public:
  char *id;
  char *name;
  char *color;
  type_t father;
  val_t ret;
  s_val(const char *name, const char *color, type_t father);
  val_t PJ_value_update (const char *name, const char *color, type_t father);
};


//--------------------------------------------------
typedef enum {
  INSTR_HOST,
  INSTR_LINK,
  INSTR_ROUTER,
  INSTR_AS,
  INSTR_SMPI,
  INSTR_MSG_VM,
  INSTR_MSG_PROCESS,
  INSTR_MSG_TASK
} e_container_types;

//--------------------------------------------------
class s_container;
typedef s_container *container_t;

class s_container {
  public:
  sg_netpoint_t netpoint;
  char *name;     /* Unique name of this container */
  char *id;       /* Unique id of this container */
  type_t type;    /* Type of this container */
  int level;      /* Level in the hierarchy, root level is 0 */
  e_container_types kind; /* This container is of what kind */
  s_container *father;
  xbt_dict_t children;
};
typedef s_container s_container_t;

//--------------------------------------------------
class PajeEvent {
  public:
  double timestamp;
  e_event_type event_type;
  virtual void print() = 0;
  void *data;
  virtual ~PajeEvent();
};

//--------------------------------------------------

class DefineVariableTypeEvent : public PajeEvent
{
  public:
  type_t type;
   DefineVariableTypeEvent(type_t type);
   void print() override;
};
//--------------------------------------------------

class DefineStateTypeEvent : public PajeEvent  {
  type_t type;
  public:
  DefineStateTypeEvent(type_t type);
  void print() override;
};


class SetVariableEvent : public PajeEvent  {
  container_t container;
  type_t type;
  double value;
  public:
  SetVariableEvent (double timestamp, container_t container, type_t type, double value);
  void print() override;
};


class AddVariableEvent:public PajeEvent {
  container_t container;
  type_t type;
  double value;
  public:
  AddVariableEvent (double timestamp, container_t container, type_t type, double value);
  void print() override;
};

//--------------------------------------------------


class SubVariableEvent : public PajeEvent  {
  public:
  container_t container;
  type_t type;
  double value;
  public:
  SubVariableEvent(double timestamp, container_t container, type_t type, double value);
  void print() override;
};
//--------------------------------------------------

class SetStateEvent : public PajeEvent  {
  public:
  container_t container;
  type_t type;
  val_t value;
  const char* filename;
  int linenumber;
  public:
  SetStateEvent (double timestamp, container_t container, type_t type, val_t value);
  void print() override;
};


class PushStateEvent : public PajeEvent  {
  public:
  container_t container;
  type_t type;
  val_t value;
  int size;
  const char* filename;
  int linenumber;
  void* extra_;
  public:
  PushStateEvent (double timestamp, container_t container, type_t type, val_t value);
  PushStateEvent (double timestamp, container_t container, type_t type, val_t value,
                                             void* extra);
  void print() override;
};

class PopStateEvent : public PajeEvent  {
  container_t container;
  type_t type;
  public:
  PopStateEvent (double timestamp, container_t container, type_t type);
  void print() override;
};

class ResetStateEvent : public PajeEvent  {
  container_t container;
  type_t type;
  public:
  ResetStateEvent (double timestamp, container_t container, type_t type);
  void print() override;
};

class StartLinkEvent : public PajeEvent  {
  public:
  container_t container;
  type_t type;
  container_t sourceContainer;
  char *value;
  char *key;
  int size;
  public:
    ~StartLinkEvent();
    StartLinkEvent(double timestamp, container_t container, type_t type, container_t sourceContainer, const char* value,
                   const char* key);
    StartLinkEvent(double timestamp, container_t container, type_t type, container_t sourceContainer, const char* value,
                   const char* key, int size);
    void print() override;
};

class EndLinkEvent : public PajeEvent  {
  container_t container;
  type_t type;
  container_t destContainer;
  char *value;
  char *key;
  public:
  EndLinkEvent (double timestamp, container_t container, type_t type, container_t destContainer,
                                  const char *value, const char *key);
  ~EndLinkEvent();
  void print() override;
};


class NewEvent : public PajeEvent  {
  public:
  container_t container;
  type_t type;
  val_t value;
  public:
  NewEvent (double timestamp, container_t container, type_t type, val_t value);
  void print() override;

};

class paje_value{
  public:
  paje_value(){};
  ~paje_value(){};
  val_t PJ_value_new (const char *name, const char *color, type_t father);
  val_t PJ_value_get (const char *name, type_t father);
  val_t PJ_value_get_or_new (const char *name, const char *color, type_t father);
};

extern XBT_PRIVATE xbt_dict_t created_categories;
extern XBT_PRIVATE xbt_dict_t declared_marks;
extern XBT_PRIVATE xbt_dict_t user_host_variables;
extern XBT_PRIVATE xbt_dict_t user_vm_variables;
extern XBT_PRIVATE xbt_dict_t user_link_variables;
extern XBT_PRIVATE double TRACE_last_timestamp_to_dump;

/* instr_paje_header.c */
XBT_PRIVATE void TRACE_header(int basic, int size);

/* from paje.c */
XBT_PRIVATE void TRACE_paje_start();
XBT_PRIVATE void TRACE_paje_end();
XBT_PRIVATE void TRACE_paje_dump_buffer (int force);


/* from instr_config.c */
XBT_PRIVATE bool TRACE_needs_platform ();
XBT_PRIVATE bool TRACE_is_enabled();
XBT_PRIVATE bool TRACE_platform();
XBT_PRIVATE bool TRACE_platform_topology();
XBT_PRIVATE bool TRACE_is_configured();
XBT_PRIVATE bool TRACE_categorized ();
XBT_PRIVATE bool TRACE_uncategorized ();
XBT_PRIVATE bool TRACE_msg_process_is_enabled();
XBT_PRIVATE bool TRACE_msg_vm_is_enabled();
XBT_PRIVATE bool TRACE_buffer ();
XBT_PRIVATE bool TRACE_disable_link();
XBT_PRIVATE bool TRACE_disable_speed();
XBT_PRIVATE bool TRACE_onelink_only ();
XBT_PRIVATE bool TRACE_disable_destroy ();
XBT_PRIVATE bool TRACE_basic ();
XBT_PRIVATE bool TRACE_display_sizes ();
XBT_PRIVATE char *TRACE_get_comment ();
XBT_PRIVATE char *TRACE_get_comment_file ();
XBT_PRIVATE int TRACE_precision ();
XBT_PRIVATE char *TRACE_get_filename();
XBT_PRIVATE char *TRACE_get_viva_uncat_conf ();
XBT_PRIVATE char *TRACE_get_viva_cat_conf ();
XBT_PRIVATE void TRACE_generate_viva_uncat_conf ();
XBT_PRIVATE void TRACE_generate_viva_cat_conf ();
XBT_PRIVATE void instr_pause_tracing ();
XBT_PRIVATE void instr_resume_tracing ();

/* Public functions used in SMPI */
XBT_PUBLIC(bool) TRACE_smpi_is_enabled();
XBT_PUBLIC(bool) TRACE_smpi_is_grouped();
XBT_PUBLIC(bool) TRACE_smpi_is_computing();
XBT_PUBLIC(bool) TRACE_smpi_is_sleeping();
XBT_PUBLIC(bool) TRACE_smpi_view_internals();

/* from resource_utilization.c */
XBT_PRIVATE void TRACE_surf_host_set_utilization(const char *resource, const char *category, double value, double now,
                                     double delta);
XBT_PRIVATE void TRACE_surf_link_set_utilization(const char *resource,const char *category, double value, double now,
                                     double delta);
XBT_PUBLIC(void) TRACE_surf_resource_utilization_alloc();

/* instr_paje.c */
extern XBT_PRIVATE xbt_dict_t trivaNodeTypes;
extern XBT_PRIVATE xbt_dict_t trivaEdgeTypes;
XBT_PRIVATE long long int instr_new_paje_id ();
XBT_PRIVATE void PJ_container_alloc ();
XBT_PRIVATE void PJ_container_release ();
XBT_PUBLIC(container_t) PJ_container_new (const char *name, e_container_types kind, container_t father);
XBT_PUBLIC(container_t) PJ_container_get (const char *name);
XBT_PUBLIC(container_t) PJ_container_get_or_null (const char *name);
XBT_PUBLIC(container_t) PJ_container_get_root ();
XBT_PUBLIC(void) PJ_container_set_root (container_t root);
XBT_PUBLIC(void) PJ_container_free (container_t container);
XBT_PUBLIC(void) PJ_container_free_all (void);
XBT_PUBLIC(void) PJ_container_remove_from_parent (container_t container);

/* instr_paje_types.c */
XBT_PRIVATE void PJ_type_release ();
XBT_PUBLIC(type_t)  PJ_type_get_root ();
XBT_PRIVATE type_t PJ_type_container_new (const char *name, type_t father);
XBT_PRIVATE type_t PJ_type_event_new (const char *name, type_t father);
type_t PJ_type_link_new (const char *name, type_t father, type_t source, type_t dest);
XBT_PRIVATE XBT_PRIVATE type_t PJ_type_variable_new (const char *name, const char *color, type_t father);
XBT_PRIVATE type_t PJ_type_state_new (const char *name, type_t father);
XBT_PUBLIC(type_t)  PJ_type_get (const char *name, const type_t father);
XBT_PUBLIC(type_t)  PJ_type_get_or_null (const char *name, type_t father);
XBT_PRIVATE XBT_PRIVATE void PJ_type_free (type_t type); 

/* instr_config.c */
XBT_PRIVATE void recursiveDestroyType (type_t type);

<<<<<<< HEAD
/* instr_paje_values.c */
XBT_PUBLIC(val_t)  PJ_value_get_or_new (const char *name, const char *color, type_t father);
XBT_PUBLIC(val_t)  PJ_value_get (const char *name, const type_t father);

=======
>>>>>>> 4604ddad
XBT_PRIVATE void TRACE_TI_start();
XBT_PRIVATE void TRACE_TI_end();

XBT_PRIVATE void TRACE_paje_dump_buffer (int force);
XBT_PRIVATE void dump_comment_file (const char *filename);
XBT_PRIVATE void dump_comment (const char *comment);

struct s_instr_extra_data;
typedef struct s_instr_extra_data *instr_extra_data;

typedef enum{
  TRACING_INIT,
  TRACING_FINALIZE,
  TRACING_COMM_SIZE,
  TRACING_COMM_SPLIT,
  TRACING_COMM_DUP,
  TRACING_SEND,
  TRACING_ISEND,
  TRACING_SSEND,
  TRACING_ISSEND,
  TRACING_RECV,
  TRACING_IRECV,
  TRACING_SENDRECV,
  TRACING_TEST,
  TRACING_WAIT,
  TRACING_WAITALL,
  TRACING_WAITANY,
  TRACING_BARRIER,
  TRACING_BCAST,
  TRACING_REDUCE,
  TRACING_ALLREDUCE,
  TRACING_ALLTOALL,
  TRACING_ALLTOALLV,
  TRACING_GATHER,
  TRACING_GATHERV,
  TRACING_SCATTER,
  TRACING_SCATTERV,
  TRACING_ALLGATHER,
  TRACING_ALLGATHERV,
  TRACING_REDUCE_SCATTER,
  TRACING_COMPUTING,
  TRACING_SLEEPING,
  TRACING_SCAN,
  TRACING_EXSCAN
} e_caller_type ;

typedef struct s_instr_extra_data {
  e_caller_type type;
  int send_size;
  int recv_size;
  double comp_size;
  double sleep_duration;
  int src;
  int dst;
  int root;
  const char* datatype1;
  const char* datatype2;
  int * sendcounts;
  int * recvcounts;
  int num_processes;
} s_instr_extra_data_t;

/* Format of TRACING output.
 *   - paje is the regular format, that we all know
 *   - TI is a trick to reuse the tracing functions to generate a time independent trace during the execution. Such trace can easily be replayed with smpi_replay afterward.
 *     This trick should be removed and replaced by some code using the signal that we will create to cleanup the TRACING
 */
typedef enum { instr_fmt_paje, instr_fmt_TI } instr_fmt_type_t;
extern instr_fmt_type_t instr_fmt_type;

SG_END_DECL()

void DefineContainerEvent(type_t type);
void LogVariableTypeDefinition(type_t type);
void LogStateTypeDefinition(type_t type);
void LogLinkTypeDefinition(type_t type, type_t source, type_t dest);
void LogEntityValue (val_t value);
void LogContainerCreation (container_t container);
void LogContainerDestruction (container_t container);
void LogDefineEventType(type_t type);

#endif<|MERGE_RESOLUTION|>--- conflicted
+++ resolved
@@ -362,13 +362,10 @@
 /* instr_config.c */
 XBT_PRIVATE void recursiveDestroyType (type_t type);
 
-<<<<<<< HEAD
 /* instr_paje_values.c */
 XBT_PUBLIC(val_t)  PJ_value_get_or_new (const char *name, const char *color, type_t father);
 XBT_PUBLIC(val_t)  PJ_value_get (const char *name, const type_t father);
 
-=======
->>>>>>> 4604ddad
 XBT_PRIVATE void TRACE_TI_start();
 XBT_PRIVATE void TRACE_TI_end();
 
