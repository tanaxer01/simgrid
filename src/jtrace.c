/* Java Wrappers to the TRACE API.                                           */

/* Copyright (c) 2012  The SimGrid Team.
 * All rights reserved.                                                      */

/* This program is free software; you can redistribute it and/or modify it
  * under the terms of the license (GNU LGPL) which comes with this package. */


// Please note, this file strongly relies on the jmsg.c, 
// It will be great that a JNI expert gives a look to validate it - Adrien ;)

#include "jtrace.h"
#include <instr/instr.h>

/* Shut up some errors in eclipse online compiler. I wish such a pimple wouldn't be needed */
#ifndef JNIEXPORT
#define JNIEXPORT
#endif
#ifndef JNICALL
#define JNICALL
#endif
/* end of eclipse-mandated pimple */

// Define a new category
XBT_LOG_NEW_DEFAULT_SUBCATEGORY (jtrace, bindings, "TRACE for Java(TM)");

JNIEXPORT void JNICALL
Java_org_simgrid_trace_Trace_hostStateDeclare(JNIEnv * env, jclass cls, jstring js)
{
  const char *s = (*env)->GetStringUTFChars(env, js, 0);
  TRACE_host_state_declare(s);  
  (*env)->ReleaseStringUTFChars(env, js, s);
}

JNIEXPORT void JNICALL
Java_org_simgrid_trace_Trace_hostStateDeclareValue
  (JNIEnv *env, jclass cls, jstring js_state, jstring js_value, jstring js_color)
{
  const char *state = (*env)->GetStringUTFChars(env, js_state, 0);
  const char *value = (*env)->GetStringUTFChars(env, js_value, 0);
  const char *color = (*env)->GetStringUTFChars(env, js_color, 0);

  TRACE_host_state_declare_value(state, value, color);  
  
  (*env)->ReleaseStringUTFChars(env, js_state, state);
  (*env)->ReleaseStringUTFChars(env, js_value, value);
  (*env)->ReleaseStringUTFChars(env, js_color, color);
}

JNIEXPORT void JNICALL
Java_org_simgrid_trace_Trace_hostSetState
  (JNIEnv *env, jclass cls, jstring js_host, jstring js_state, jstring js_value)
{
  const char *host = (*env)->GetStringUTFChars(env, js_host, 0);
  const char *state = (*env)->GetStringUTFChars(env, js_state, 0);
  const char *value = (*env)->GetStringUTFChars(env, js_value, 0);

  TRACE_host_set_state(host, state, value);  
  
  (*env)->ReleaseStringUTFChars(env, js_host, host);
  (*env)->ReleaseStringUTFChars(env, js_state, state);
  (*env)->ReleaseStringUTFChars(env, js_value, value);
}

JNIEXPORT void JNICALL
Java_org_simgrid_trace_Trace_hostPushState
  (JNIEnv *env, jclass cls, jstring js_host, jstring js_state, jstring js_value)
{
  const char *host = (*env)->GetStringUTFChars(env, js_host, 0);
  const char *state = (*env)->GetStringUTFChars(env, js_state, 0);
  const char *value = (*env)->GetStringUTFChars(env, js_value, 0);

  TRACE_host_push_state(host, state, value);  
  
  (*env)->ReleaseStringUTFChars(env, js_host, host);
  (*env)->ReleaseStringUTFChars(env, js_state, state);
  (*env)->ReleaseStringUTFChars(env, js_value, value);
}

JNIEXPORT void JNICALL
Java_org_simgrid_trace_Trace_hostPopState
  (JNIEnv *env, jclass cls, jstring js_host, jstring js_state)
{
  const char *host = (*env)->GetStringUTFChars(env, js_host, 0);
  const char *state = (*env)->GetStringUTFChars(env, js_state, 0);

  TRACE_host_pop_state(host, state);  
  
  (*env)->ReleaseStringUTFChars(env, js_host, host);
  (*env)->ReleaseStringUTFChars(env, js_state, state);
}

JNIEXPORT void JNICALL Java_org_simgrid_trace_Trace_hostVariableDeclare
  (JNIEnv *env, jclass cls, jstring js_state)
{
  const char *state = (*env)->GetStringUTFChars(env, js_state, 0);

  TRACE_host_variable_declare(state);

  (*env)->ReleaseStringUTFChars(env, js_state, state);
}

JNIEXPORT void JNICALL Java_org_simgrid_trace_Trace_hostVariableSet
  (JNIEnv *env, jclass cls, jstring js_host, jstring js_state, jdouble value)
{
  const char *host = (*env)->GetStringUTFChars(env, js_host, 0);
  const char *state = (*env)->GetStringUTFChars(env, js_state, 0);

  TRACE_host_variable_set(host, state, value);

  (*env)->ReleaseStringUTFChars(env, js_host, host);
  (*env)->ReleaseStringUTFChars(env, js_state, state);
<<<<<<< HEAD
=======
}

JNIEXPORT void JNICALL Java_org_simgrid_trace_Trace_hostVariableSub
  (JNIEnv *env, jclass cls, jstring js_host, jstring js_state, jdouble value)
{
  const char *host = (*env)->GetStringUTFChars(env, js_host, 0);
  const char *state = (*env)->GetStringUTFChars(env, js_state, 0);

  TRACE_host_variable_sub(host, state, value);

  (*env)->ReleaseStringUTFChars(env, js_host, host);
  (*env)->ReleaseStringUTFChars(env, js_state, state);
}



JNIEXPORT void JNICALL Java_org_simgrid_trace_Trace_vmVariableDeclare
  (JNIEnv *env, jclass cls, jstring js_state)
{
  const char *state = (*env)->GetStringUTFChars(env, js_state, 0);

  TRACE_vm_variable_declare(state);

  (*env)->ReleaseStringUTFChars(env, js_state, state);
}

JNIEXPORT void JNICALL Java_org_simgrid_trace_Trace_vmVariableSet
  (JNIEnv *env, jclass cls, jstring js_vm, jstring js_state, jdouble value)
{
  const char *vm = (*env)->GetStringUTFChars(env, js_vm, 0);
  const char *state = (*env)->GetStringUTFChars(env, js_state, 0);

  TRACE_vm_variable_set(vm, state, value);

  (*env)->ReleaseStringUTFChars(env, js_vm, vm);
  (*env)->ReleaseStringUTFChars(env, js_state, state);
}

JNIEXPORT void JNICALL Java_org_simgrid_trace_Trace_hostVariableAdd
  (JNIEnv *env, jclass cls, jstring js_host, jstring js_state, jdouble value) {

  const char *host = (*env)->GetStringUTFChars(env, js_host, 0);
  const char *state = (*env)->GetStringUTFChars(env, js_state, 0);

  TRACE_host_variable_set(host, state, value);

  (*env)->ReleaseStringUTFChars(env, js_host, host);
  (*env)->ReleaseStringUTFChars(env, js_state, state);
>>>>>>> b981d712
}<|MERGE_RESOLUTION|>--- conflicted
+++ resolved
@@ -111,8 +111,6 @@
 
   (*env)->ReleaseStringUTFChars(env, js_host, host);
   (*env)->ReleaseStringUTFChars(env, js_state, state);
-<<<<<<< HEAD
-=======
 }
 
 JNIEXPORT void JNICALL Java_org_simgrid_trace_Trace_hostVariableSub
@@ -161,5 +159,4 @@
 
   (*env)->ReleaseStringUTFChars(env, js_host, host);
   (*env)->ReleaseStringUTFChars(env, js_state, state);
->>>>>>> b981d712
 }