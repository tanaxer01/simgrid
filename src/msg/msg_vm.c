/* Copyright (c) 2012-2014. The SimGrid Team.
 * All rights reserved.                                                     */

/* This program is free software; you can redistribute it and/or modify it
 * under the terms of the license (GNU LGPL) which comes with this package. */

/* TODO:
 * 1. add the support of trace
 * 2. use parallel tasks to simulate CPU overhead and remove the very
 *    experimental code generating micro computation tasks
 */



#include "msg_private.h"
#include "xbt/sysdep.h"
#include "xbt/log.h"
#include "simgrid/platf.h"

XBT_LOG_NEW_DEFAULT_SUBCATEGORY(msg_vm, msg,
                                "Cloud-oriented parts of the MSG API");


/* **** ******** GENERAL ********* **** */

/** \ingroup m_vm_management
 * \brief Returns the value of a given vm property
 *
 * \param vm a vm
 * \param name a property name
 * \return value of a property (or NULL if property not set)
 */

const char *MSG_vm_get_property_value(msg_vm_t vm, const char *name)
{
  return MSG_host_get_property_value(vm, name);
}

/** \ingroup m_vm_management
 * \brief Returns a xbt_dict_t consisting of the list of properties assigned to this host
 *
 * \param vm a vm
 * \return a dict containing the properties
 */
xbt_dict_t MSG_vm_get_properties(msg_vm_t vm)
{
  xbt_assert((vm != NULL), "Invalid parameters (vm is NULL)");

  return (simcall_host_get_properties(vm));
}

/** \ingroup m_host_management
 * \brief Change the value of a given host property
 *
 * \param vm a vm
 * \param name a property name
 * \param value what to change the property to
 * \param free_ctn the freeing function to use to kill the value on need
 */
void MSG_vm_set_property_value(msg_vm_t vm, const char *name, void *value, void_f_pvoid_t free_ctn)
{
  xbt_dict_set(MSG_host_get_properties(vm), name, value, free_ctn);
}

/** \ingroup msg_vm_management
 * \brief Finds a msg_vm_t using its name.
 *
 * This is a name directory service
 * \param name the name of a vm.
 * \return the corresponding vm
 *
 * Please note that a VM is a specific host. Hence, you should give a different name
 * for each VM/PM.
 */

msg_vm_t MSG_vm_get_by_name(const char *name)
{
  return MSG_get_host_by_name(name);
}

/** \ingroup m_vm_management
 *
 * \brief Return the name of the #msg_host_t.
 *
 * This functions checks whether \a host is a valid pointer or not and return
   its name.
 */
const char *MSG_vm_get_name(msg_vm_t vm)
{
  return MSG_host_get_name(vm);
}


/* **** Check state of a VM **** */
static inline int __MSG_vm_is_state(msg_vm_t vm, e_surf_vm_state_t state)
{
  return simcall_vm_get_state(vm) == state;
}

/** @brief Returns whether the given VM has just created, not running.
 *  @ingroup msg_VMs
 */
int MSG_vm_is_created(msg_vm_t vm)
{
  return __MSG_vm_is_state(vm, SURF_VM_STATE_CREATED);
}

/** @brief Returns whether the given VM is currently running
 *  @ingroup msg_VMs
 */
int MSG_vm_is_running(msg_vm_t vm)
{
  return __MSG_vm_is_state(vm, SURF_VM_STATE_RUNNING);
}

/** @brief Returns whether the given VM is currently migrating
 *  @ingroup msg_VMs
 */
int MSG_vm_is_migrating(msg_vm_t vm)
{
  msg_host_priv_t priv = msg_host_resource_priv(vm);
  return priv->is_migrating;
}

/** @brief Returns whether the given VM is currently suspended, not running.
 *  @ingroup msg_VMs
 */
int MSG_vm_is_suspended(msg_vm_t vm)
{
  return __MSG_vm_is_state(vm, SURF_VM_STATE_SUSPENDED);
}

/** @brief Returns whether the given VM is being saved (FIXME: live saving or not?).
 *  @ingroup msg_VMs
 */
int MSG_vm_is_saving(msg_vm_t vm)
{
  return __MSG_vm_is_state(vm, SURF_VM_STATE_SAVING);
}

/** @brief Returns whether the given VM has been saved, not running.
 *  @ingroup msg_VMs
 */
int MSG_vm_is_saved(msg_vm_t vm)
{
  return __MSG_vm_is_state(vm, SURF_VM_STATE_SAVED);
}

/** @brief Returns whether the given VM is being restored, not running.
 *  @ingroup msg_VMs
 */
int MSG_vm_is_restoring(msg_vm_t vm)
{
  return __MSG_vm_is_state(vm, SURF_VM_STATE_RESTORING);
}



/* ------------------------------------------------------------------------- */
/* ------------------------------------------------------------------------- */

/* **** ******** MSG vm actions ********* **** */

/** @brief Create a new VM with specified parameters.
 *  @ingroup msg_VMs*
 *  All parameters are in MBytes
 *
 */
msg_vm_t MSG_vm_create(msg_host_t ind_pm, const char *name,
                       int ncpus, int ramsize,
                       int net_cap, char *disk_path, int disksize,
                       int mig_netspeed, int dp_intensity)
{
  /* For the moment, intensity_rate is the percentage against the migration
   * bandwidth */
  double host_speed = MSG_get_host_speed(ind_pm);
  double update_speed = ((double)dp_intensity/100) * mig_netspeed;

  msg_vm_t vm = MSG_vm_create_core(ind_pm, name);
  s_ws_params_t params;
  memset(&params, 0, sizeof(params));
  params.ramsize = (sg_size_t)ramsize * 1024 * 1024;
  //params.overcommit = 0;
  params.devsize = 0;
  params.skip_stage2 = 0;
  params.max_downtime = 0.03;
  params.dp_rate = (update_speed * 1024 * 1024) / host_speed;
  params.dp_cap = params.ramsize * 0.9; // assume working set memory is 90% of ramsize
  params.mig_speed = (double)mig_netspeed * 1024 * 1024; // mig_speed

  //XBT_INFO("dp rate %f migspeed : %f intensity mem : %d, updatespeed %f, hostspeed %f",params.dp_rate, params.mig_speed, dp_intensity, update_speed, host_speed);
  simcall_host_set_params(vm, &params);

  return vm;
}


/** @brief Create a new VM object. The VM is not yet started. The resource of the VM is allocated upon MSG_vm_start().
 *  @ingroup msg_VMs*
 *
 * A VM is treated as a host. The name of the VM must be unique among all hosts.
 */
msg_vm_t MSG_vm_create_core(msg_host_t ind_pm, const char *name)
{
  /* make sure the VM of the same name does not exit */
  {
    xbt_dictelm_t ind_host_tmp = xbt_lib_get_elm_or_null(host_lib, name);
    if (ind_host_tmp && xbt_lib_get_level(ind_host_tmp, SIMIX_HOST_LEVEL) != NULL) {
      XBT_ERROR("host %s already exits", name);
      return NULL;
    }
  }

  /* Note: ind_vm and vm_workstation point to the same elm object. */
  msg_vm_t ind_vm = NULL;
  void *ind_vm_workstation =  NULL;

  /* Ask the SIMIX layer to create the surf vm resource */
  ind_vm_workstation = simcall_vm_create(name, ind_pm);
  ind_vm = (msg_vm_t) __MSG_host_create(ind_vm_workstation);

  XBT_DEBUG("A new VM (%s) has been created", name);

  #ifdef HAVE_TRACING
  TRACE_msg_vm_create(name, ind_pm);
  #endif

  return ind_vm;
}

/** @brief Destroy a VM. Destroy the VM object from the simulation.
 *  @ingroup msg_VMs
 */
void MSG_vm_destroy(msg_vm_t vm)
{
  if (MSG_vm_is_migrating(vm))
    THROWF(vm_error, 0, "VM(%s) is migrating", sg_host_name(vm));

  /* First, terminate all processes on the VM if necessary */
  if (MSG_vm_is_running(vm))
      simcall_vm_shutdown(vm);

  if (!MSG_vm_is_created(vm)) {
    XBT_CRITICAL("shutdown the given VM before destroying it");
    DIE_IMPOSSIBLE;
  }

  /* Then, destroy the VM object */
  simcall_vm_destroy(vm);

  __MSG_host_destroy(vm);

  #ifdef HAVE_TRACING
  TRACE_msg_vm_end(vm);
  #endif
}


/** @brief Start a vm (i.e., boot the guest operating system)
 *  @ingroup msg_VMs
 *
 *  If the VM cannot be started, an exception is generated.
 *
 */
void MSG_vm_start(msg_vm_t vm)
{
  simcall_vm_start(vm);

  #ifdef HAVE_TRACING
  TRACE_msg_vm_start(vm);
  #endif
}



/** @brief Immediately kills all processes within the given VM. Any memory that they allocated will be leaked.
 *  @ingroup msg_VMs
 *
 * FIXME: No extra delay occurs. If you want to simulate this too, you want to
 * use a #MSG_process_sleep() or something. I'm not quite sure.
 */
void MSG_vm_shutdown(msg_vm_t vm)
{
  /* msg_vm_t equals to msg_host_t */
  simcall_vm_shutdown(vm);

  // #ifdef HAVE_TRACING
  // TRACE_msg_vm_(vm);
  // #endif
}



/* We have two mailboxes. mbox is used to transfer migration data between
 * source and destination PMs. mbox_ctl is used to detect the completion of a
 * migration. The names of these mailboxes must not conflict with others. */
static inline char *get_mig_mbox_src_dst(msg_vm_t vm, msg_host_t src_pm, msg_host_t dst_pm)
{
  char *vm_name = sg_host_name(vm);
  char *src_pm_name = sg_host_name(src_pm);
  char *dst_pm_name = sg_host_name(dst_pm);

  return bprintf("__mbox_mig_src_dst:%s(%s-%s)", vm_name, src_pm_name, dst_pm_name);
}

static inline char *get_mig_mbox_ctl(msg_vm_t vm, msg_host_t src_pm, msg_host_t dst_pm)
{
  char *vm_name = sg_host_name(vm);
  char *src_pm_name = sg_host_name(src_pm);
  char *dst_pm_name = sg_host_name(dst_pm);

  return bprintf("__mbox_mig_ctl:%s(%s-%s)", vm_name, src_pm_name, dst_pm_name);
}

static inline char *get_mig_process_tx_name(msg_vm_t vm, msg_host_t src_pm, msg_host_t dst_pm)
{
  char *vm_name = sg_host_name(vm);
  char *src_pm_name = sg_host_name(src_pm);
  char *dst_pm_name = sg_host_name(dst_pm);

  return bprintf("__pr_mig_tx:%s(%s-%s)", vm_name, src_pm_name, dst_pm_name);
}

static inline char *get_mig_process_rx_name(msg_vm_t vm, msg_host_t src_pm, msg_host_t dst_pm)
{
  char *vm_name = sg_host_name(vm);
  char *src_pm_name = sg_host_name(src_pm);
  char *dst_pm_name = sg_host_name(dst_pm);

  return bprintf("__pr_mig_rx:%s(%s-%s)", vm_name, src_pm_name, dst_pm_name);
}

static inline char *get_mig_task_name(msg_vm_t vm, msg_host_t src_pm, msg_host_t dst_pm, int stage)
{
  char *vm_name = sg_host_name(vm);
  char *src_pm_name = sg_host_name(src_pm);
  char *dst_pm_name = sg_host_name(dst_pm);

  return bprintf("__task_mig_stage%d:%s(%s-%s)", stage, vm_name, src_pm_name, dst_pm_name);
}


struct migration_session {
  msg_vm_t vm;
  msg_host_t src_pm;
  msg_host_t dst_pm;

  /* The miration_rx process uses mbox_ctl to let the caller of do_migration()
   * know the completion of the migration. */
  char *mbox_ctl;
  /* The migration_rx and migration_tx processes use mbox to transfer migration
   * data. */
  char *mbox;
};


static int migration_rx_fun(int argc, char *argv[])
{
  XBT_DEBUG("mig: rx_start");

  // The structure has been created in the do_migration function and should only be freed in the same place ;)
  struct migration_session *ms = MSG_process_get_data(MSG_process_self());

  s_ws_params_t params;
  simcall_host_get_params(ms->vm, &params);

  int need_exit = 0;

  char *finalize_task_name = get_mig_task_name(ms->vm, ms->src_pm, ms->dst_pm, 3);

  int ret = 0;
  for (;;) {
    msg_task_t task = NULL;
    ret = MSG_task_recv(&task, ms->mbox);
    {
      if (ret != MSG_OK) {
        // An error occured, clean the code and return
        // The owner did not change, hence the task should be only destroyed on the other side
        xbt_free(finalize_task_name);
        return 0;
      }
    }

    if (strcmp(task->name, finalize_task_name) == 0)
      need_exit = 1;

    MSG_task_destroy(task);

    if (need_exit)
      break;
  }

  // Here Stage 1, 2  and 3 have been performed.
  // Hence complete the migration

  // Copy the reference to the vm (if SRC crashes now, do_migration will free ms)
  // This is clearly ugly but I (Adrien) need more time to do something cleaner (actually we should copy the whole ms structure at the begining and free it at the end of each function)
   msg_vm_t vm = ms->vm;
   msg_host_t src_pm = ms->src_pm;
   msg_host_t dst_pm = ms-> dst_pm;
   msg_host_priv_t priv = msg_host_resource_priv(vm);

// TODO: we have an issue, if the DST node is turning off during the three next calls, then the VM is in an inconsistent state
// I should check with Takahiro in order to make this portion of code atomic
  /* deinstall the current affinity setting for the CPU */
  simcall_vm_set_affinity(vm, src_pm, 0);

  /* Update the vm location */
  simcall_vm_migrate(vm, dst_pm);
 
  /* Resume the VM */
  simcall_vm_resume(vm);

  /* install the affinity setting of the VM on the destination pm */
  {

    unsigned long affinity_mask = (unsigned long) xbt_dict_get_or_null_ext(priv->affinity_mask_db, (char *)dst_pm, sizeof(msg_host_t));
    simcall_vm_set_affinity(vm, dst_pm, affinity_mask);
    XBT_DEBUG("set affinity(0x%04lx@%s) for %s", affinity_mask, MSG_host_get_name(dst_pm), MSG_host_get_name(vm));
  }

  {

   // Now the VM is running on the new host (the migration is completed) (even if the SRC crash)
   msg_host_priv_t priv = msg_host_resource_priv(vm);
   priv->is_migrating = 0;
   XBT_DEBUG("VM(%s) moved from PM(%s) to PM(%s)", ms->vm->key, ms->src_pm->key, ms->dst_pm->key);
   #ifdef HAVE_TRACING
    TRACE_msg_vm_change_host(ms->vm, ms->src_pm, ms->dst_pm);
   #endif

  }
  // Inform the SRC that the migration has been correctly performed
  {
    char *task_name = get_mig_task_name(ms->vm, ms->src_pm, ms->dst_pm, 4);
    msg_task_t task = MSG_task_create(task_name, 0, 0, NULL);
    msg_error_t ret = MSG_task_send(task, ms->mbox_ctl);
    // xbt_assert(ret == MSG_OK);
    if(ret == MSG_HOST_FAILURE){
      // The DST has crashed, this is a problem has the VM since we are not sure whether SRC is considering that the VM has been correctly migrated on the DST node
      // TODO What does it mean ? What should we do ?
      MSG_task_destroy(task);
    } else if(ret == MSG_TRANSFER_FAILURE){
      // The SRC has crashed, this is not a problem has the VM has been correctly migrated on the DST node
      MSG_task_destroy(task);
    }

    xbt_free(task_name);
  }


  xbt_free(finalize_task_name);

  XBT_DEBUG("mig: rx_done");

  return 0;
}

static void reset_dirty_pages(msg_vm_t vm)
{
  msg_host_priv_t priv = msg_host_resource_priv(vm);

  char *key = NULL;
  xbt_dict_cursor_t cursor = NULL;
  dirty_page_t dp = NULL;
  xbt_dict_foreach(priv->dp_objs, cursor, key, dp) {
    double remaining = MSG_task_get_remaining_computation(dp->task);
    dp->prev_clock = MSG_get_clock();
    dp->prev_remaining = remaining;

    // XBT_INFO("%s@%s remaining %f", key, sg_host_name(vm), remaining);
  }
}

static void start_dirty_page_tracking(msg_vm_t vm)
{
  msg_host_priv_t priv = msg_host_resource_priv(vm);
  priv->dp_enabled = 1;

  reset_dirty_pages(vm);
}

static void stop_dirty_page_tracking(msg_vm_t vm)
{
  msg_host_priv_t priv = msg_host_resource_priv(vm);
  priv->dp_enabled = 0;
}

#if 0
/* It might be natural that we define dp_rate for each task. But, we will also
 * have to care about how each task behavior affects the memory update behavior
 * at the operating system level. It may not be easy to model it with a simple algorithm. */
double calc_updated_pages(char *key, msg_vm_t vm, dirty_page_t dp, double remaining, double clock)
{
    double computed = dp->prev_remaining - remaining;
    double duration = clock - dp->prev_clock;
    double updated = dp->task->dp_rate * computed;

    XBT_INFO("%s@%s: computated %f ops (remaining %f -> %f) in %f secs (%f -> %f)",
        key, sg_host_name(vm), computed, dp->prev_remaining, remaining, duration, dp->prev_clock, clock);
    XBT_INFO("%s@%s: updated %f bytes, %f Mbytes/s",
        key, sg_host_name(vm), updated, updated / duration / 1000 / 1000);

    return updated;
}
#endif

static double get_computed(char *key, msg_vm_t vm, dirty_page_t dp, double remaining, double clock)
{
  double computed = dp->prev_remaining - remaining;
  double duration = clock - dp->prev_clock;

  XBT_DEBUG("%s@%s: computed %f ops (remaining %f -> %f) in %f secs (%f -> %f)",
      key, sg_host_name(vm), computed, dp->prev_remaining, remaining, duration, dp->prev_clock, clock);

  return computed;
}

static double lookup_computed_flop_counts(msg_vm_t vm, int stage_for_fancy_debug, int stage2_round_for_fancy_debug)
{
  msg_host_priv_t priv = msg_host_resource_priv(vm);
  double total = 0;

  char *key = NULL;
  xbt_dict_cursor_t cursor = NULL;
  dirty_page_t dp = NULL;
  xbt_dict_foreach(priv->dp_objs, cursor, key, dp) {
    double remaining = MSG_task_get_remaining_computation(dp->task);

    double clock = MSG_get_clock();

    // total += calc_updated_pages(key, vm, dp, remaining, clock);
    total += get_computed(key, vm, dp, remaining, clock);

    dp->prev_remaining = remaining;
    dp->prev_clock = clock;
  }

  total += priv->dp_updated_by_deleted_tasks;

  XBT_DEBUG("mig-stage%d.%d: computed %f flop_counts (including %f by deleted tasks)",
      stage_for_fancy_debug,
      stage2_round_for_fancy_debug,
      total, priv->dp_updated_by_deleted_tasks);



  priv->dp_updated_by_deleted_tasks = 0;


  return total;
}

// TODO Is this code redundant with the information provided by
// msg_process_t MSG_process_create(const char *name, xbt_main_func_t code, void *data, msg_host_t host)
void MSG_host_add_task(msg_host_t host, msg_task_t task)
{
  msg_host_priv_t priv = msg_host_resource_priv(host);
  double remaining = MSG_task_get_remaining_computation(task);
  char *key = bprintf("%s-%p", task->name, task);

  dirty_page_t dp = xbt_new0(s_dirty_page, 1);
  dp->task = task;

  /* It should be okay that we add a task onto a migrating VM. */
  if (priv->dp_enabled) {
    dp->prev_clock = MSG_get_clock();
    dp->prev_remaining = remaining;
  }

  xbt_assert(xbt_dict_get_or_null(priv->dp_objs, key) == NULL);
  xbt_dict_set(priv->dp_objs, key, dp, NULL);
  XBT_DEBUG("add %s on %s (remaining %f, dp_enabled %d)", key, sg_host_name(host), remaining, priv->dp_enabled);

  xbt_free(key);
}

void MSG_host_del_task(msg_host_t host, msg_task_t task)
{
  msg_host_priv_t priv = msg_host_resource_priv(host);

  char *key = bprintf("%s-%p", task->name, task);

  dirty_page_t dp = xbt_dict_get_or_null(priv->dp_objs, key);
  xbt_assert(dp->task == task);

  /* If we are in the middle of dirty page tracking, we record how much
   * computation has been done until now, and keep the information for the
   * lookup_() function that will called soon. */
  if (priv->dp_enabled) {
    double remaining = MSG_task_get_remaining_computation(task);
    double clock = MSG_get_clock();
    // double updated = calc_updated_pages(key, host, dp, remaining, clock);
    double updated = get_computed(key, host, dp, remaining, clock);

    priv->dp_updated_by_deleted_tasks += updated;
  }

  xbt_dict_remove(priv->dp_objs, key);
  xbt_free(dp);

  XBT_DEBUG("del %s on %s", key, sg_host_name(host));

  xbt_free(key);
}




static sg_size_t send_migration_data(msg_vm_t vm, msg_host_t src_pm, msg_host_t dst_pm,
    sg_size_t size, char *mbox, int stage, int stage2_round, double mig_speed, double timeout)
{
  sg_size_t sent = 0;
  char *task_name = get_mig_task_name(vm, src_pm, dst_pm, stage);
  msg_task_t task = MSG_task_create(task_name, 0, size, NULL);

  /* TODO: clean up */

  double clock_sta = MSG_get_clock();

  msg_error_t ret;
  if (mig_speed > 0)
    ret = MSG_task_send_with_timeout_bounded(task, mbox, timeout, mig_speed);
  else
    ret = MSG_task_send(task, mbox);

  xbt_free(task_name);

  if (ret == MSG_OK) {
    sent = size;
  } else if (ret == MSG_TIMEOUT) {
    sg_size_t remaining = MSG_task_get_remaining_communication(task);
    sent = size - remaining;
    XBT_INFO("timeout (%lf s) in sending_migration_data, remaining %llu bytes of %llu",
        timeout, remaining, size);
  }

  /* FIXME: why try-and-catch is used here? */
  if(ret == MSG_HOST_FAILURE){
    //XBT_INFO("SRC host failed during migration of %s (stage %d)", sg_host_name(vm), stage);
    MSG_task_destroy(task);
    THROWF(host_error, 0, "SRC host failed during migration of %s (stage %d)", sg_host_name(vm), stage);
  }else if(ret == MSG_TRANSFER_FAILURE){
    //XBT_INFO("DST host failed during migration of %s (stage %d)", sg_host_name(vm), stage);
    MSG_task_destroy(task);
    THROWF(host_error, 0, "DST host failed during migration of %s (stage %d)", sg_host_name(vm), stage);
  }

  double clock_end = MSG_get_clock();
  double duration = clock_end - clock_sta;
  double actual_speed = size / duration;

  if (stage == 2)
    XBT_DEBUG("mig-stage%d.%d: sent %llu duration %f actual_speed %f (target %f)", stage, stage2_round, size, duration, actual_speed, mig_speed);
  else
    XBT_DEBUG("mig-stage%d: sent %llu duration %f actual_speed %f (target %f)", stage, size, duration, actual_speed, mig_speed);

  return sent;
}

static sg_size_t get_updated_size(double computed, double dp_rate, double dp_cap)
{
  double updated_size = computed * dp_rate;
  XBT_DEBUG("updated_size %f dp_rate %f", updated_size, dp_rate);
  if (updated_size > dp_cap) {
    // XBT_INFO("mig-stage2.%d: %f bytes updated, but cap it with the working set size %f", stage2_round, updated_size, dp_cap);
    updated_size = dp_cap;
  }

  return (sg_size_t) updated_size;
}

static double send_stage1(struct migration_session *ms,
    sg_size_t ramsize, double mig_speed, double dp_rate, double dp_cap)
{

  // const long chunksize = (sg_size_t)1024 * 1024 * 100;
  const sg_size_t chunksize = (sg_size_t)1024 * 1024 * 100000;
  sg_size_t remaining = ramsize;
  double computed_total = 0;

  while (remaining > 0) {
    sg_size_t datasize = chunksize;
    if (remaining < chunksize)
      datasize = remaining;

    remaining -= datasize;
    send_migration_data(ms->vm, ms->src_pm, ms->dst_pm, datasize, ms->mbox, 1, 0, mig_speed, -1);
    double computed = lookup_computed_flop_counts(ms->vm, 1, 0);
    computed_total += computed;
  }

  return computed_total;
}



static double get_threshold_value(double bandwidth, double max_downtime)
{
  return max_downtime * bandwidth;
}

static int migration_tx_fun(int argc, char *argv[])
{
  XBT_DEBUG("mig: tx_start");

  // Note that the ms structure has been allocated in do_migration and hence should be freed in the same function ;)
  struct migration_session *ms = MSG_process_get_data(MSG_process_self());

  s_ws_params_t params;
  simcall_host_get_params(ms->vm, &params);
  const sg_size_t ramsize   = params.ramsize;
  const sg_size_t devsize   = params.devsize;
  const int skip_stage1     = params.skip_stage1;
  int skip_stage2           = params.skip_stage2;
  const double dp_rate      = params.dp_rate;
  const double dp_cap       = params.dp_cap;
  const double mig_speed    = params.mig_speed;
  double max_downtime       = params.max_downtime;

  /* hard code it temporally. Fix Me */
#define MIGRATION_TIMEOUT_DO_NOT_HARDCODE_ME 10000000.0
  double mig_timeout = MIGRATION_TIMEOUT_DO_NOT_HARDCODE_ME;

  double remaining_size = ramsize + devsize;
  double threshold = 0.0;

  /* check parameters */
  if (ramsize == 0)
    XBT_WARN("migrate a VM, but ramsize is zero");

  if (max_downtime == 0) {
    XBT_WARN("use the default max_downtime value 30ms");
    max_downtime = 0.03;
  }

  /* Stage1: send all memory pages to the destination. */
  XBT_DEBUG("mig-stage1: remaining_size %f", remaining_size);
  start_dirty_page_tracking(ms->vm);

  double computed_during_stage1 = 0;
  if (!skip_stage1) {
    double clock_prev_send = MSG_get_clock();

    TRY {
      /* At stage 1, we do not need timeout. We have to send all the memory
       * pages even though the duration of this tranfer exceeds the timeout
       * value. */
      sg_size_t sent = send_migration_data(ms->vm, ms->src_pm, ms->dst_pm, ramsize, ms->mbox, 1, 0, mig_speed, -1);
      remaining_size -= sent;
      computed_during_stage1 = lookup_computed_flop_counts(ms->vm, 1, 0);

      if (sent < ramsize) {
        XBT_INFO("mig-stage1: timeout, force moving to stage 3");
        skip_stage2 = 1;
      } else if (sent > ramsize)
        XBT_CRITICAL("bug");

    } CATCH_ANONYMOUS {
      //hostfailure (if you want to know whether this is the SRC or the DST please check directly in send_migration_data code)
<<<<<<< HEAD
      // Stop the dirty page tracking an return (there is no memory space to release) 
      stop_dirty_page_tracking(vm);
      XBT_INFO ("Process tx migration catches an expection and thus return");
      return 0; 
=======
      // Stop the dirty page tracking an return (there is no memory space to release)
      stop_dirty_page_tracking(ms->vm);
      return 0;
>>>>>>> 9cd192ac
    }

    double clock_post_send = MSG_get_clock();
    mig_timeout -= (clock_post_send - clock_prev_send);
    if (mig_timeout < 0) {
      XBT_INFO("The duration of stage 1 exceeds the timeout value (%lf > %lf), skip stage 2",
          (clock_post_send - clock_prev_send), MIGRATION_TIMEOUT_DO_NOT_HARDCODE_ME);
      skip_stage2 = 1;
    }

    /* estimate bandwidth */
    double bandwidth = ramsize / (clock_post_send - clock_prev_send);
    threshold = get_threshold_value(bandwidth, max_downtime);
    XBT_DEBUG("actual bandwidth %f (MB/s), threshold %f", bandwidth / 1024 / 1024, threshold);
  }


  /* Stage2: send update pages iteratively until the size of remaining states
   * becomes smaller than the threshold value. */
  if (skip_stage2)
    goto stage3;


  int stage2_round = 0;
  for (;;) {

    sg_size_t updated_size = 0;
    if (stage2_round == 0) {
      /* just after stage1, nothing has been updated. But, we have to send the
       * data updated during stage1 */
      updated_size = get_updated_size(computed_during_stage1, dp_rate, dp_cap);
    } else {
      double computed = lookup_computed_flop_counts(ms->vm, 2, stage2_round);
      updated_size = get_updated_size(computed, dp_rate, dp_cap);
    }

    XBT_DEBUG("mig-stage 2:%d updated_size %llu computed_during_stage1 %f dp_rate %f dp_cap %f",
        stage2_round, updated_size, computed_during_stage1, dp_rate, dp_cap);


    /* Check whether the remaining size is below the threshold value. If so,
     * move to stage 3. */
    remaining_size += updated_size;
    XBT_DEBUG("mig-stage2.%d: remaining_size %f (%s threshold %f)", stage2_round,
        remaining_size, (remaining_size < threshold) ? "<" : ">", threshold);
    if (remaining_size < threshold)
      break;


    sg_size_t sent = 0;
    double clock_prev_send = MSG_get_clock();
    TRY {
      sent = send_migration_data(ms->vm, ms->src_pm, ms->dst_pm, updated_size, ms->mbox, 2, stage2_round, mig_speed, mig_timeout);
    } CATCH_ANONYMOUS {
      //hostfailure (if you want to know whether this is the SRC or the DST please check directly in send_migration_data code)
<<<<<<< HEAD
      // Stop the dirty page tracking an return (there is no memory space to release) 
      XBT_INFO ("Process tx migration catches an expection and thus return");
      stop_dirty_page_tracking(vm);
      return 0; 
=======
      // Stop the dirty page tracking an return (there is no memory space to release)
      stop_dirty_page_tracking(ms->vm);
      return 0;
>>>>>>> 9cd192ac
    }
    double clock_post_send = MSG_get_clock();

    if (sent == updated_size) {
      /* timeout did not happen */
      double bandwidth = updated_size / (clock_post_send - clock_prev_send);
      threshold = get_threshold_value(bandwidth, max_downtime);
      XBT_DEBUG("actual bandwidth %f, threshold %f", bandwidth / 1024 / 1024, threshold);
      remaining_size -= sent;
      stage2_round += 1;
      mig_timeout -= (clock_post_send - clock_prev_send);
      xbt_assert(mig_timeout > 0);

    } else if (sent < updated_size) {
      /* When timeout happens, we move to stage 3. The size of memory pages
       * updated before timeout must be added to the remaining size. */
      XBT_INFO("mig-stage2.%d: timeout, force moving to stage 3. sent %llu / %llu, eta %lf",
          stage2_round, sent, updated_size, (clock_post_send - clock_prev_send));
      remaining_size -= sent;

      double computed = lookup_computed_flop_counts(ms->vm, 2, stage2_round);
      updated_size = get_updated_size(computed, dp_rate, dp_cap);
      remaining_size += updated_size;
      break;

    } else
      XBT_CRITICAL("bug");
  }


stage3:
  /* Stage3: stop the VM and copy the rest of states. */
  XBT_DEBUG("mig-stage3: remaining_size %f", remaining_size);
<<<<<<< HEAD
  simcall_vm_suspend(vm);
  stop_dirty_page_tracking(vm);
 
 TRY{
    send_migration_data(ms->vm, ms->src_pm, ms->dst_pm, remaining_size, ms->mbox, 3, 0, mig_speed, xfer_cpu_overhead);
  }CATCH_ANONYMOUS{
      //hostfailure (if you want to know whether this is the SRC or the DST please check directly in send_migration_data code)
      // Stop the dirty page tracking an return (there is no memory space to release) 
      XBT_INFO ("Process tx migration catches an expection and thus return");
      simcall_vm_resume(vm);
      return 0; 
    }
  
 // At that point the Migration is considered valid for the SRC node but remind that the DST side should relocate effectively the VM on the DST node. 
=======
  simcall_vm_suspend(ms->vm);
  stop_dirty_page_tracking(ms->vm);

  TRY {
    send_migration_data(ms->vm, ms->src_pm, ms->dst_pm, remaining_size, ms->mbox, 3, 0, mig_speed, -1);
  } CATCH_ANONYMOUS {
    //hostfailure (if you want to know whether this is the SRC or the DST please check directly in send_migration_data code)
    // Stop the dirty page tracking an return (there is no memory space to release)
    simcall_vm_resume(ms->vm);
    return 0;
  }

  // At that point the Migration is considered valid for the SRC node but remind that the DST side should relocate effectively the VM on the DST node.
>>>>>>> 9cd192ac

  XBT_INFO("mig: tx_done");

  return 0;
}



static int do_migration(msg_vm_t vm, msg_host_t src_pm, msg_host_t dst_pm)
{
  struct migration_session *ms = xbt_new(struct migration_session, 1);
  ms->vm = vm;
  ms->src_pm = src_pm;
  ms->dst_pm = dst_pm;
  ms->mbox_ctl = get_mig_mbox_ctl(vm, src_pm, dst_pm);
  ms->mbox = get_mig_mbox_src_dst(vm, src_pm, dst_pm);
 

  char *pr_rx_name = get_mig_process_rx_name(vm, src_pm, dst_pm);
  char *pr_tx_name = get_mig_process_tx_name(vm, src_pm, dst_pm);

  msg_process_t tx_process, rx_process; 
//  MSG_process_create(pr_rx_name, migration_rx_fun, ms, dst_pm);
//  MSG_process_create(pr_tx_name, migration_tx_fun, ms, src_pm);
#if 1
 {
 char **argv = xbt_new(char *, 2);
 argv[0] = pr_rx_name;
 argv[1] = NULL;
 rx_process = MSG_process_create_with_arguments(pr_rx_name, migration_rx_fun, ms, dst_pm, 1, argv);
 }
 {
 char **argv = xbt_new(char *, 2);
 argv[0] = pr_tx_name;
 argv[1] = NULL;
 tx_process = MSG_process_create_with_arguments(pr_tx_name, migration_tx_fun, ms, src_pm, 1, argv);
 }
#endif

  /* wait until the migration have finished or on error has occured */
  {
    XBT_DEBUG("wait for reception of the final ACK (i.e. migration has been correctly performed");
    msg_task_t task = NULL;
<<<<<<< HEAD
    msg_error_t ret = MSG_TIMEOUT; 
    while (ret == MSG_TIMEOUT && MSG_host_is_on(dst_pm)) //Wait while you receive the message ok
							// Active waiting, evaluation is performed every one second.
     ret = MSG_task_receive_with_timeout(&task, ms->mbox_ctl, 1);
=======
    msg_error_t ret = MSG_TIMEOUT;
    while (ret == MSG_TIMEOUT && MSG_host_is_on(dst_pm)) //Wait while you receive the message o
     ret = MSG_task_receive_with_timeout(&task, ms->mbox_ctl, 10);
>>>>>>> 9cd192ac

    xbt_free(ms->mbox_ctl);
    xbt_free(ms->mbox);
    xbt_free(ms);
   
    //xbt_assert(ret == MSG_OK);
    if(ret == MSG_HOST_FAILURE){
        // Note that since the communication failed, the owner did not change and the task should be destroyed on the other side.
        // Hence, just throw the execption
<<<<<<< HEAD
        XBT_INFO("SRC crashes, throw an exception (m-control)");
        MSG_process_kill(tx_process);
        return -1; 
    } 
    else if((ret == MSG_TRANSFER_FAILURE) || (ret == MSG_TIMEOUT)){ // MSG_TIMEOUT here means that MSG_host_is_avail() returned false.
        XBT_INFO("DST crashes, throw an exception (m-control)");
        return -2;  
=======
        //XBT_INFO("SRC crashes, throw an exception (m-control)");
        return -1;
    }
    else if((ret == MSG_TRANSFER_FAILURE) || (ret == MSG_TIMEOUT)){ // MSG_TIMEOUT here means that MSG_host_is_avail() returned false.
        //XBT_INFO("DST crashes, throw an exception (m-control)");
        return -2; 
>>>>>>> 9cd192ac
    }

   
    char *expected_task_name = get_mig_task_name(vm, src_pm, dst_pm, 4);
    xbt_assert(strcmp(task->name, expected_task_name) == 0);
    xbt_free(expected_task_name);
    MSG_task_destroy(task);
    return 0;
  }
}




/** @brief Migrate the VM to the given host.
 *  @ingroup msg_VMs
 *
 * FIXME: No migration cost occurs. If you want to simulate this too, you want to use a
 * MSG_task_send() before or after, depending on whether you want to do cold or hot
 * migration.
 */
void MSG_vm_migrate(msg_vm_t vm, msg_host_t new_pm)
{
  /* some thoughts:
   * - One approach is ...
   *   We first create a new VM (i.e., destination VM) on the destination
   *   physical host. The destination VM will receive the state of the source
   *   VM over network. We will finally destroy the source VM.
   *   - This behavior is similar to the way of migration in the real world.
   *     Even before a migration is completed, we will see a destination VM,
   *     consuming resources.
   *   - We have to relocate all processes. The existing process migraion code
   *     will work for this?
   *   - The name of the VM is a somewhat unique ID in the code. It is tricky
   *     for the destination VM?
   *
   * - Another one is ...
   *   We update the information of the given VM to place it to the destination
   *   physical host.
   *
   * The second one would be easier.
   *  
   */

  msg_host_t old_pm = simcall_vm_get_pm(vm);

  if (!MSG_vm_is_running(vm))
    THROWF(vm_error, 0, "VM(%s) is not running", sg_host_name(vm));

  if (MSG_vm_is_migrating(vm))
    THROWF(vm_error, 0, "VM(%s) is already migrating", sg_host_name(vm));

  msg_host_priv_t priv = msg_host_resource_priv(vm);
  priv->is_migrating = 1;

  {
  
    int ret = do_migration(vm, old_pm, new_pm);
    if (ret == -1){
     priv->is_migrating = 0;
     THROWF(host_error, 0, "SRC host failed during migration");
    }
    else if(ret == -2){
     priv->is_migrating = 0;
     THROWF(host_error, 0, "DST host failed during migration");
    }
  }

  // This part is done in the RX code, to handle the corner case where SRC can crash just at the end of the migration process
  // In that case, the VM has been already assigned to the DST node.
  //XBT_DEBUG("VM(%s) moved from PM(%s) to PM(%s)", vm->key, old_pm->key, new_pm->key);
  //#ifdef HAVE_TRACING
  //TRACE_msg_vm_change_host(vm, old_pm, new_pm);
  //#endif
}


/** @brief Immediately suspend the execution of all processes within the given VM.
 *  @ingroup msg_VMs
 *
 * This function stops the execution of the VM. All the processes on this VM
 * will pause. The state of the VM is preserved. We can later resume it again.
 *
 * No suspension cost occurs.
 */
void MSG_vm_suspend(msg_vm_t vm)
{
  if (MSG_vm_is_migrating(vm))
    THROWF(vm_error, 0, "VM(%s) is migrating", sg_host_name(vm));

  simcall_vm_suspend(vm);

  XBT_DEBUG("vm_suspend done");

  #ifdef HAVE_TRACING
  TRACE_msg_vm_suspend(vm);
  #endif
}


/** @brief Resume the execution of the VM. All processes on the VM run again.
 *  @ingroup msg_VMs
 *
 * No resume cost occurs.
 */
void MSG_vm_resume(msg_vm_t vm)
{
  simcall_vm_resume(vm);

  #ifdef HAVE_TRACING
  TRACE_msg_vm_resume(vm);
  #endif
}


/** @brief Immediately save the execution of all processes within the given VM.
 *  @ingroup msg_VMs
 *
 * This function stops the execution of the VM. All the processes on this VM
 * will pause. The state of the VM is preserved. We can later resume it again.
 *
 * FIXME: No suspension cost occurs. If you want to simulate this too, you want to
 * use a \ref MSG_file_write() before or after, depending on the exact semantic
 * of VM save to you.
 */
void MSG_vm_save(msg_vm_t vm)
{
  if (MSG_vm_is_migrating(vm))
    THROWF(vm_error, 0, "VM(%s) is migrating", sg_host_name(vm));

  simcall_vm_save(vm);
  #ifdef HAVE_TRACING
  TRACE_msg_vm_save(vm);
  #endif
}

/** @brief Restore the execution of the VM. All processes on the VM run again.
 *  @ingroup msg_VMs
 *
 * FIXME: No restore cost occurs. If you want to simulate this too, you want to
 * use a \ref MSG_file_read() before or after, depending on the exact semantic
 * of VM restore to you.
 */
void MSG_vm_restore(msg_vm_t vm)
{
  simcall_vm_restore(vm);

  #ifdef HAVE_TRACING
  TRACE_msg_vm_restore(vm);
  #endif
}


/** @brief Get the physical host of a given VM.
 *  @ingroup msg_VMs
 */
msg_host_t MSG_vm_get_pm(msg_vm_t vm)
{
  return simcall_vm_get_pm(vm);
}


/** @brief Set a CPU bound for a given VM.
 *  @ingroup msg_VMs
 *
 * 1.
 * Note that in some cases MSG_task_set_bound() may not intuitively work for VMs.
 *
 * For example,
 *  On PM0, there are Task1 and VM0.
 *  On VM0, there is Task2.
 * Now we bound 75% to Task1\@PM0 and bound 25% to Task2\@VM0.
 * Then,
 *  Task1\@PM0 gets 50%.
 *  Task2\@VM0 gets 25%.
 * This is NOT 75% for Task1\@PM0 and 25% for Task2\@VM0, respectively.
 *
 * This is because a VM has the dummy CPU action in the PM layer. Putting a
 * task on the VM does not affect the bound of the dummy CPU action. The bound
 * of the dummy CPU action is unlimited.
 *
 * There are some solutions for this problem. One option is to update the bound
 * of the dummy CPU action automatically. It should be the sum of all tasks on
 * the VM. But, this solution might be costly, because we have to scan all tasks
 * on the VM in share_resource() or we have to trap both the start and end of
 * task execution.
 *
 * The current solution is to use MSG_vm_set_bound(), which allows us to
 * directly set the bound of the dummy CPU action.
 *
 *
 * 2.
 * Note that bound == 0 means no bound (i.e., unlimited). But, if a host has
 * multiple CPU cores, the CPU share of a computation task (or a VM) never
 * exceeds the capacity of a CPU core.
 */
void MSG_vm_set_bound(msg_vm_t vm, double bound)
{
  return simcall_vm_set_bound(vm, bound);
}


/** @brief Set the CPU affinity of a given VM.
 *  @ingroup msg_VMs
 *
 * This function changes the CPU affinity of a given VM. Usage is the same as
 * MSG_task_set_affinity(). See the MSG_task_set_affinity() for details.
 */
void MSG_vm_set_affinity(msg_vm_t vm, msg_host_t pm, unsigned long mask)
{
  msg_host_priv_t priv = msg_host_resource_priv(vm);

  if (mask == 0)
    xbt_dict_remove_ext(priv->affinity_mask_db, (char *) pm, sizeof(pm));
  else
    xbt_dict_set_ext(priv->affinity_mask_db, (char *) pm, sizeof(pm), (void *) mask, NULL);

  msg_host_t pm_now = MSG_vm_get_pm(vm);
  if (pm_now == pm) {
    XBT_DEBUG("set affinity(0x%04lx@%s) for %s", mask, MSG_host_get_name(pm), MSG_host_get_name(vm));
    simcall_vm_set_affinity(vm, pm, mask);
  } else
    XBT_DEBUG("set affinity(0x%04lx@%s) for %s (not active now)", mask, MSG_host_get_name(pm), MSG_host_get_name(vm));
}<|MERGE_RESOLUTION|>--- conflicted
+++ resolved
@@ -758,16 +758,9 @@
 
     } CATCH_ANONYMOUS {
       //hostfailure (if you want to know whether this is the SRC or the DST please check directly in send_migration_data code)
-<<<<<<< HEAD
-      // Stop the dirty page tracking an return (there is no memory space to release) 
-      stop_dirty_page_tracking(vm);
-      XBT_INFO ("Process tx migration catches an expection and thus return");
-      return 0; 
-=======
       // Stop the dirty page tracking an return (there is no memory space to release)
       stop_dirty_page_tracking(ms->vm);
       return 0;
->>>>>>> 9cd192ac
     }
 
     double clock_post_send = MSG_get_clock();
@@ -823,16 +816,9 @@
       sent = send_migration_data(ms->vm, ms->src_pm, ms->dst_pm, updated_size, ms->mbox, 2, stage2_round, mig_speed, mig_timeout);
     } CATCH_ANONYMOUS {
       //hostfailure (if you want to know whether this is the SRC or the DST please check directly in send_migration_data code)
-<<<<<<< HEAD
-      // Stop the dirty page tracking an return (there is no memory space to release) 
-      XBT_INFO ("Process tx migration catches an expection and thus return");
-      stop_dirty_page_tracking(vm);
-      return 0; 
-=======
       // Stop the dirty page tracking an return (there is no memory space to release)
       stop_dirty_page_tracking(ms->vm);
       return 0;
->>>>>>> 9cd192ac
     }
     double clock_post_send = MSG_get_clock();
 
@@ -866,22 +852,6 @@
 stage3:
   /* Stage3: stop the VM and copy the rest of states. */
   XBT_DEBUG("mig-stage3: remaining_size %f", remaining_size);
-<<<<<<< HEAD
-  simcall_vm_suspend(vm);
-  stop_dirty_page_tracking(vm);
- 
- TRY{
-    send_migration_data(ms->vm, ms->src_pm, ms->dst_pm, remaining_size, ms->mbox, 3, 0, mig_speed, xfer_cpu_overhead);
-  }CATCH_ANONYMOUS{
-      //hostfailure (if you want to know whether this is the SRC or the DST please check directly in send_migration_data code)
-      // Stop the dirty page tracking an return (there is no memory space to release) 
-      XBT_INFO ("Process tx migration catches an expection and thus return");
-      simcall_vm_resume(vm);
-      return 0; 
-    }
-  
- // At that point the Migration is considered valid for the SRC node but remind that the DST side should relocate effectively the VM on the DST node. 
-=======
   simcall_vm_suspend(ms->vm);
   stop_dirty_page_tracking(ms->vm);
 
@@ -895,8 +865,6 @@
   }
 
   // At that point the Migration is considered valid for the SRC node but remind that the DST side should relocate effectively the VM on the DST node.
->>>>>>> 9cd192ac
-
   XBT_INFO("mig: tx_done");
 
   return 0;
@@ -939,16 +907,9 @@
   {
     XBT_DEBUG("wait for reception of the final ACK (i.e. migration has been correctly performed");
     msg_task_t task = NULL;
-<<<<<<< HEAD
-    msg_error_t ret = MSG_TIMEOUT; 
-    while (ret == MSG_TIMEOUT && MSG_host_is_on(dst_pm)) //Wait while you receive the message ok
-							// Active waiting, evaluation is performed every one second.
-     ret = MSG_task_receive_with_timeout(&task, ms->mbox_ctl, 1);
-=======
     msg_error_t ret = MSG_TIMEOUT;
     while (ret == MSG_TIMEOUT && MSG_host_is_on(dst_pm)) //Wait while you receive the message o
-     ret = MSG_task_receive_with_timeout(&task, ms->mbox_ctl, 10);
->>>>>>> 9cd192ac
+     ret = MSG_task_receive_with_timeout(&task, ms->mbox_ctl, 3);
 
     xbt_free(ms->mbox_ctl);
     xbt_free(ms->mbox);
@@ -958,22 +919,13 @@
     if(ret == MSG_HOST_FAILURE){
         // Note that since the communication failed, the owner did not change and the task should be destroyed on the other side.
         // Hence, just throw the execption
-<<<<<<< HEAD
         XBT_INFO("SRC crashes, throw an exception (m-control)");
-        MSG_process_kill(tx_process);
+        MSG_process_kill(tx_process); // Adrien, I made a merge on Nov 28th 2014, I'm not sure whether this line is required or not 
         return -1; 
     } 
     else if((ret == MSG_TRANSFER_FAILURE) || (ret == MSG_TIMEOUT)){ // MSG_TIMEOUT here means that MSG_host_is_avail() returned false.
         XBT_INFO("DST crashes, throw an exception (m-control)");
         return -2;  
-=======
-        //XBT_INFO("SRC crashes, throw an exception (m-control)");
-        return -1;
-    }
-    else if((ret == MSG_TRANSFER_FAILURE) || (ret == MSG_TIMEOUT)){ // MSG_TIMEOUT here means that MSG_host_is_avail() returned false.
-        //XBT_INFO("DST crashes, throw an exception (m-control)");
-        return -2; 
->>>>>>> 9cd192ac
     }
 
    
