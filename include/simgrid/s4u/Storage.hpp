--- conflicted
+++ resolved
@@ -39,15 +39,9 @@
   /** @brief Callback signal fired when a new Storage is created */
   static xbt::signal<void(Storage&)> on_creation;
   /** @brief Callback signal fired when a Storage is destroyed */
-<<<<<<< HEAD
-  static xbt::signal<void(Storage&)> on_destruction;
-  /** @brief Callback signal fired when a Storage's state changes */
-  static xbt::signal<void(Storage&)> on_state_change;
-=======
   static xbt::signal<void(Storage const&)> on_destruction;
   /** @brief Callback signal fired when a Storage's state changes */
   static xbt::signal<void(Storage const&)> on_state_change;
->>>>>>> b32344ed
 
   /** Retrieve a Storage by its name. It must exist in the platform file */
   static Storage* by_name(const std::string& name);
