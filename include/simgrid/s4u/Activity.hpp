--- conflicted
+++ resolved
@@ -86,21 +86,7 @@
 
   /** Put some user data onto the Activity */
 
-<<<<<<< HEAD
-  kernel::activity::ActivityImplPtr get_impl() { return pimpl_; }
-
-#ifndef DOXYGEN
-  XBT_ATTRIB_DEPRECATED_v324("Please use Activity::wait_for()") virtual void wait(double timeout) = 0;
-  XBT_ATTRIB_DEPRECATED_v323("Please use Activity::get_state()") Activity::State getState() { return state_; }
-  XBT_ATTRIB_DEPRECATED_v323("Please use Activity::get_remaining()") double getRemains() { return get_remaining(); }
-  XBT_ATTRIB_DEPRECATED_v323("Please use Activity::set_remaining()") Activity* setRemains(double remains)
-  {
-    return set_remaining(remains);
-  }
-#endif
-=======
   kernel::activity::ActivityImpl* get_impl() const { return pimpl_.get(); }
->>>>>>> 95f8db2d
 
 private:
   kernel::activity::ActivityImplPtr pimpl_ = nullptr;
