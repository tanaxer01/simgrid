--- conflicted
+++ resolved
@@ -148,15 +148,10 @@
 XBT_PUBLIC(msg_host_t) MSG_get_host_by_name(const char *name);
 XBT_PUBLIC(xbt_dynar_t) MSG_hosts_as_dynar(void);
 XBT_PUBLIC(int) MSG_get_host_number(void);
-<<<<<<< HEAD
-
 XBT_PUBLIC(void) MSG_host_get_params(msg_host_t ind_pm, ws_params_t params);
 XBT_PUBLIC(void) MSG_host_set_params(msg_host_t ind_pm, ws_params_t params);
-
-=======
 XBT_PUBLIC(xbt_dict_t) MSG_host_get_storage_list(msg_host_t host);
 XBT_PUBLIC(xbt_dict_t) MSG_host_get_storage_content(msg_host_t host);
->>>>>>> 045db165
 /************************** Process handling *********************************/
 XBT_PUBLIC(msg_process_t) MSG_process_create(const char *name,
                                            xbt_main_func_t code,
