<<<<<<< HEAD
SimGrid (3.11) NOT RELEASED; urgency=low

 (to complete)

 -- $date Da SimGrid team <simgrid-devel@lists.gforge.inria.fr>

SimGrid (3.10pre1) unstable; urgency=low
=======
SimGrid (3.10-rc1) unstable; urgency=low
>>>>>>> 756023d8

 Java:
 * Reintegrate Java to the main archive as desynchronizing these
   package is not acceptable anymore (Java is now considered stable)
 * Add explicit synchronization facilities through semaphores
 * Bug fix: Task.setDataSize() only changed the C world, not the value
   cached in the Java world

 MSG:
 * Dramatically change the way files are handled. API and internals changed, but
   this part of MSG was not considered as production grade either.
 * Add explicit synchronization facilities through semaphores
 * Add a new function MSG_host_get_process_list()
 * Preliminary DVFS support (see examples/msg/energy/ for details)

 SMPI:
 * SMPI is now included directly in the libsimgrid as the windows
   linker doesn't force us on splitting it anymore.
 * Improvements of the SMPI replay tool:
   - Most of the collective communications are now rooted in the same process as
     in the original application.
   - Traces now rely on the same MPI data type as the application (MPI_BYTE was
     used until now). Multiple data types can now be used in a trace.
   - The replay tool now supports traces produce either by TAU or a modified
     version of MPE.
   - Bug Fix: the compute part of the reduce action is now taken into account.
 * smpirun generates the host file if needed (with given host count and platform)
 * Integration of more than 100 STAR-MPI, MPICH, OpenMPI collective algorithms
   - allows to select one in particular with --cfg=smpi/coll_name:algorithm
   - allows to use the decision logic of OpenMPI(1.7) or MPICH(3.0.4) by setting
     --cfg=smpi/coll_selector:(mpich/ompi)
 * Support for new functions : MPI_Issend, MPI_Ssend, Commutative operations in
   Reduce
 * Add a --cfg:tracing/smpi/internals option, to trace internal communications
   happening inside a collective SMPI call.
 * Fix the behavior of complex data types handling.
 * Make MPI_Wtime another synchronization point to take computations into account.
 * Replace MPICH-1 test suite by the one from MPICH 3.0.4. Can be built using
   enable_smpi_MPICH3_testsuite flag in cmake. Run with ctest.
 * Add all missing Fortran bindings, SMPI should work with Fortran 90
   (no privatization of global variables yet)

 Model-Checking;
 * Verification of liveness properties is now available for SMPI applications
   (in addition to MSG applications)
 * Bugged examples using SMPI in examples/smpi/mc/
 * Add --cfg=model-check/visited option. Allows the verification of infinite
   programs. Detection of loops in the execution thanks to the system state
   comparison and reduction of the state space to explore. Can be combined with
   DPOR for safety properties.

 SimDag:
 * Allow to change SimGrid configuration (see --help) within the code
   thanks to SD_config() as it can be done in MSG.
 * Add a new function SD_task_set_amount() upon user request.

 PLATFORM:
 * Handle units for values (10ms, 10kiloflops, 10Bps, 1GB, ...)
 * Remove rule based routing (no more PCRE dependency)
 * Add a limiter_link option to cluster tag, to specify a maximum reachable
   bandwidth in fullduplex mode when it is less than twice the nominal bandwidth.
 * Add a loopback_bw and loopback_lat options to cluster tag.
 * Fix the peer tag that could not be mixed with other AS within a Vivaldi
   routing. Now peers are encapsulated in an AS and have their own private
   router but this is transparent.

 XBT:
 * Our own implementation of getline is renamed xbt_getline, and gets
   used even if the OS provide a getline(). This should reduce the
   configuration complexity by using the same code on all platforms.
 * New type: xbt_cfg_elm_boolean.
 * Allow to use yes/no for boolean configuration options in the command line.
 * Allow to disable SimGrid cleanups at exit from command line option.
   There are situations where one may want a simulation to end with an exit.
   Unfortunately, calling exit may cause SimGrid to segfault, which is quite
   annoying when scripting around the simulator. Adding a
   --cfg=clean_atexit:no allows to circumvent this issue.
 * New command line option --version, to get SimGrid version information.
   Packagers may want to add extra words to SIMGRID_VERSION_EXTRA defined in
   CMakeLists.txt.

-- Mon Oct 7 2013 Da SimGrid team <simgrid-devel@lists.gforge.inria.fr>

SimGrid (3.9) stable; urgency=low

 The Grasgory release: GRAS is really dead now.

 * Complete overhaul of the internal host structures scheme.

 GRAS:
 * If you use GRAS, you should stay at SimGrid 3.5 (at most) since it
   was considered as experimental and badly maintained since then.
 * Keeping it was thus a trap to our potential users, that could take
   it instead of MSG or SMPI by mistake despite is pity state.
 * GRAS seems to have very few users (if any), and no one volunteered
   to maintain it further. It also induces a lot of XBT code (for
   portability sake), that must be maintained too.
 * For all these reasons, we killed GRAS. If someone wants to revive it
   in the future, don't cry, our git history still remembers of GRAS.

 Documentation:
 * Major overhaul. Merge our documentation again as time proved that
   splitting it was really not helping our users.
 * Further improve the developer documentation to help newcomers
   hacking on SimGrid itself. The user documentation (and in
   particular, the beginner documentation) is still in a sorry state.

 SMPI:
 * Now works on Windows too!
 * Much more extensive test suite, from MPICH

 SIMDAG:
 * Add a new loader (SD_PTG_dotload) that creates a parallel task graph
  (i.e., a DAG whose nodes are parallel tasks) from a dot file. Creates a
  dynar of SD_TASK_COMP_PAR_AMDAHL and SD_TASK_COMM_MXN_1D_BLOCK tasks.
 * Bug fix: let task be scheduled when the last dependency to be solved is
   a control dependency.
 * Remove SD_load_environment_script function.
   Use the C sg_platf function if you want to declare a platform
   programmatically.

 MSG:
 * New function: MSG_process_get_number()
 * Old function documented: MSG_config()
 * Remove MSG_load_platform_script function
   Use the C sg_platf function if you want to declare a platform
   programmatically.

 SURF:
 * Change the default value of the TCP_gamma constant (maximal size of TCP
   congestion window) to a more realistic 4MiB value. If you notice changes in
   your simulation results, you can fall back to the previous 20k tiny window
   by adding --cfg=network/TCP_gamma:20000 on command line.
 * (Hopefully) fix a bug wrt periodic availability and state traces
 * Bug fix: use default values at start when first event in availability/state
   trace is not at time 0.

 PLATFORM:
 * remove the "new_" part of function name sg_platf_new_trace_connect
   (resulting in sg_platf_trace_connect), since it does not create
   anything new

 XBT:
 * Kill synchronized dynars, and xbt_dynar_dopar(). We cannot think of a
   use case where it's really mandatory, and maintaining it was a pain in
   our code base.
 * New: xbt_fifo_search(), search an item with a user-provided
   comparison function instead of dumb pointer comparison.

 LUA:
 * Fix the lua deployment:
   Use `simgrid.init_application()` before deployment instead of
   `simgrid.msg_register_application()` after.

 TRACING:
 * Transfer the tracing files into the corresponding modules.

 -- Tue Feb 5 11:31:43 CET 2013 Da SimGrid team <simgrid-devel@lists.gforge.inria.fr>

SimGrid (3.8.1) stable; urgency=low

 The "we are told that some people want to also *install* the simgrid
 framework" release.

 * Add missing file "tesh.1" to the archive.

 -- Sat Oct 27 16:12:11 CEST 2012 Da SimGrid team <simgrid-devel@lists.gforge.inria.fr>

SimGrid (3.8) stable; urgency=low

 The Psssshiiiit release: SimGrid jumps into the Cloud.

 MSG:
 * Add an experimental interface to manipulate VMs. They are mainly
   process groups with very few intrinsic semantic, but they should
   allow you to build the semantic you want easily.
 * New function: MSG_host_set_property_value()
 * New function: MSG_process_on_exit(). To clean memory in all cases.
 * Bug fixes that made the host (and link) failures unusable.
 * Add a way to auto-restart process when the host in which they are
   executing comes back (ON_FAILURE="RESTART" on deployment file,
   MSG_process_auto_restart_set).
 * Use the "msg_" prefix for all datatypes (instead of m_, msg_ and MSG_),
   please stop using the old ones, they are DEPRECATED.

 * Deprecate functions MSG_global_init() / MSG_global_init_args()
   Please use MSG_init() instead. (reducing the amount of entry
   points in the library helps us).
 * Make it impossible to link against the wrong version of the lib
 * Deprecate MSG_clean(). No need to call it anymore.
 * Function MSG_get_host_number() is not deprecated anymore.

 Documentation:
 * Split the doc into a user guide and a reference guide.
 * Start a developper guide to help people hacking on SimGrid.

 Cmake:
 * Enable tracing by default. This modules rocks you should use it.
 * Remove option custom_flags. Now use environment variables CFLAGS
   and LDFLAGS.
 * Use default cmake things to detect lua instead of home grown ones.
 * New option "enable_mallocators" to disable mallocators, for debugging
   purpose ("on" by default).

 Simix:
 * Bug fixes around the resource failures: don't let the processes
   survive the host they are running onto.
 * Add an interface to auto-restart processes when the host in which they are
   executing comes back.
 * Ensures that SIMIX_clean is called automatically. It's not part of
   the public interface anymore (bindings should be updated).

 SimDag:
 * Bug fix for when SD_Simulate is called with a positive value: be careful
   when comparing doubles. Sometimes they are different for non significant
   digits only.
 * New types of typed tasks. SD_TASK_COMP_PAR_AMDAHL represents a
   parallel task whose initial work is distributed among host according
   to the Amdahl's law. Such tasks are created with a parameter alpha
   that corresponds to the non-parallelizable part of the computation.
   SD_TASK_COMM_PAR_MXN_1D_BLOCK represents a complex data redistribution
   between two sets of workstations assuming a 1D block distribution (each
   workstation owns a similar share of data) on both sides.

   These tasks can be scheduled with SD_task_schedulel or SD_task_schedulev.
   Data redistribution will be automatically scheduled once parent and child
   are both scheduled. The filling of computation_amount and
   communication_amount structures is now done seamlessly thanks to the chosen
   assumptions.
 * New function SD_workstation_dump to display various information
 * New function SD_task_set_rate to throttle the bandwidth allowed to be used
   by a SD_TASK_COMM_E2E typed task. This rate depends on both the nominal
   bandwidth on the route onto which the task is  scheduled and the amount of
   data to transfer.
   To divide the nominal bandwidth by 2, the rate then has to be :
                     rate = bandwidth/(2*amount)
 * Compute tasks that have failed can now be rescheduled and executed again
   (from their beginning)
 * Increasing source code coverage (src/simdag is now covered at 95.8%
   on average)

 SMPI:
 * Re-implement time-independent trace replay using SMPI (at the
   smpi_smp_* level) instead of MSG. This should replace
   examples/msg/actions/actions.c
 * Implement support of MPI Datatypes (vectors, hvectors, indexed,
   hindexed and structs)
 * Implement the exchange of non-contiguous data.
   [Khalid Hasanov & Jean-Noel Quintin] Thanks for the patch, guys.
 * Correct behavior of smpi/sender_gap and set its default value to 0
 * Add option to asynchronously send small messages to allow better
   simulation of pt2pt communications. --cfg=smpi/async_small_threshold:value
   specifies the size in bytes under which messages will be asynchronously sent.
 * Add support of MPI_Iprobe, MPI_Probe, MPI_Testall, MPI_Wtick functions
 * SMPI now handles more MPI specific values in input. Closes [#14389] and [#14388]

 SimGrid:
 * New C interface to define a platform: XML is now optional.
   For more info, please check include/simgrid/platf.h.
 * New interface to define random platforms from the C:
   For more info, please check include/simgrid/platf_generator.h and
   examples/msg/masterslave/masterslave_platfgen.c
 * Export a sg_cmdline dynar containing all the arguments we got from
   the command line.

 TRACE:
 * Two new tracing options for adding comments to trace file so you
   can track your experiments (see --help-tracing for details).
 * New option to generate a impoverished trace file (--cfg=tracing/basic:1)
 * Adding the SimGrid version that generated the trace file as a comment.
 * Instrumenting other MSG functions (MSG_task_isend_with_matching and MSG_task_dsend)
 * Fix to avoid key clashes on Paje links
 * Other minor fixes related to the Paje specification

 XBT:
 * Functions xbt_dict_hash() and xbt_dict_hash_ext() are made public,
   and renamed to xbt_str_hash() and xbt_str_hash_ext().
 * New function: xbt_os_timer_resume() to restart a timer w/o resetting it.
 * Greatly improve the robustness of mmalloc to user errors (such as
   using an area after freeing it, or freeing it twice)

 -- Thu Oct 25 17:30:06 CEST 2012 Da SimGrid team <simgrid-devel@lists.gforge.inria.fr>

SimGrid (3.7.1) stable; urgency=low

 MSG:
 * Restore the prototype of MSG_process_create_with_environment() to
   the pre-3.7 situation by removing the kill_time argument.
 * Add a MSG_process_set_kill_time() function instead.

 SURF:
 * Fix weird behaviors when dealing with parallel tasks.

 WINDOWS:
 * Simgrid is now built as a dll.
 * Simgrid-java now works on Windows.
 * Simgrid-Java is now included into Windows package.

 MacOS:
 * First pre-build package for MacOSX.

 Build System:
 * Fix compilation when using MSG_USE_DEPRECATED.
 * Fix some compilation issues on Macs and Windows.
 * Reduce the number of failing tests on exotic systems, like Debian/Hurd.
 * Environment variables CFLAGS and LDFLAGS are now honored by cmake.

 We discovered that the Lua console is broken, but we are missing the
 manpower to fix it right now. The problem existed in 3.7 too, so we
 are not blocking the release for that. Sorry if you depended on this
 feature, any help would be really welcome.

 -- Thu Jun 7 2012 Da SimGrid team <simgrid-devel@lists.gforge.inria.fr>

SimGrid (3.7) stable; urgency=low

  The "spring cleanups (before the next Big Project kicks in)" release.

  Models:
  * We can specify the SMPI latency/bandwidth factor with command line
    add --cfg=smpi/bw_factor:"threshold0:value0;...;thresholdN:valueN"
    or add --cfg=smpi/lat_factor:"threshold0:value0;...;thresholdN:valueN"
    You can also use the "config tag" from platform file by adding this line
    <prop id="smpi/bw_factor" value="threshold0:value0;...;thresholdN:valueN"></prop>
    (see "example/platforms/tag_config.xml" to use "config tag").
    Note that the command line supersedes the platform file configuration.
  * Change the correction factors used in LMM model, according to
    the latest experiments described in INRIA RR-7821.
    Accuracy should be improved this way.
  * Use the partial invalidation optimization by default for the
    network too. Should produce the exact same results, only faster.
  * Major cleanup in surf to merge models and split some optimization
    mechanisms from the core of the models. As a result you can now
    specify which model to use (e.g., --cfg=network/model:LV08
    --cfg=cpu/model:Cas01) and which optimization mode to use
    (e.g., --cfg=network/optim:lazy --cfg=cpu/optim:TI).
    Incompatible combinations should err at initialization. See
    --help-models for the list of all models and optimization modes.
  * The CLM03 workstation model was dropped for simplicity because it
    used the deprecated CM02 network model. Use default instead.
  * Rename the TCP_gamma configuration option to network/TCP_gamma
  * Rename the coordinates configuration option to
    network/coordinates, and document it
  * Use now crosstraffic keyword instead of the terribly misleading
    fullduplex keyword. It is activated by default now in the current
    default model, use --cfg=network/crosstraffic:0 to turn it off.
  * Ongoing refactoring the model parsing to make XML files optional
    See include/simgrid/platf.h for details (still to be completed)

  MSG:
  * Major overhaul of the documentation. Almost instructive now :/
  * Deprecate the use of m_channel_t mechanism like MSG_task_{get,put}
    functions and friends. This interface was considered as
    deprecated since over 2 years, it's time to inform our users that it is.
    Switch to MSG_task_{send,recv} instead, or compile SimGrid command line
    'cmake -Dcustom_flags="-DMSG_USE_DEPRECATED" .' if you really need to
     use these (crappy) functions in your code.
    These functions will be removed soon. Stop using them now.
  * Deprecate MSG_get_host_{table,number}
    Implement MSG_hosts_as_dynar() instead.
  * Implement MSG_processes_as_dynar() (Closes gforge #13642)
  * Remove the public field msg_host_t->name. Use MSG_host_get_name()

  Simix:
  * Stabilize the parallel execution mode of user contexts
  * Introduce configuration variables to control parallel execution:
    - contexts/synchro: Synchronization mode to use when running
      contexts in parallel (either futex, posix or busy_wait)
    - contexts/parallel_threshold: Minimal number of user contexts
      that must be part of a scheduling round to switch to parallel
      execution mode (raw contexts only)
  * Fix bugs that prevented to use suspend/resume along with
    synchronization structures.
  * Fix bugs in process termination that lead to invalid memory access
    in very specific conditions.

  SURF:
  * Introduce a parallel mode for the models (controlled by surf/nthreads
     configuration item). In our tests, running the models in parallel
     never lead to any speedups because they are so fast that the gain
     of computing each model in parallel does not amortizes the
     synchronization costs, even when ultra fast futexes are used.
    This is released anyway because YMMV.

  SimDag:
  * Performance boost by using a swag internally to compute the set of
    tasks that are finished and should constitute the return value of
    SD_simulate.

  SMPI:
  * Enable it by default now that it is considered rather stable.

  TRACE:
  * Documentation of the tracing functions.
  * Performance gains when tracing categorized/uncategorized resource
    utilization by avoiding calls to get route when updating resource
    variables. LMM constraints are being used instead.
  * API changed to set task categories. Use MSG_task_set_category instead
    of TRACE_msg_set_task_category, and SD_task_set_category instead
    of TRACE_sd_set_task_category. They only work if ENABLE_TRACING is ON.
  * Bugfix for graphicator, routes not correctly obtained, memory leaks
  * Examples for link user variables added (see at examples/msg/tracing/)
  * Deprecated function TRACE_msg_set_process_category completely removed
  * Trace header updated according to the latest Paje file format
  * Tracing network lazy updates, no longer obligate users to use full updates
  * --cfg=tracing/platform:1 also registers power/bandwidth variables
  * Experimental: let user code declare/set/push/pop application states for hosts
  * API changed to allow the manual creation of graph configuration files
    for Triva. See TRACE_get_node_types() and TRACE_get_edge_types().

  Lua:
  * Improve the API of Lua MSG bindings, using the Lua spirit.
  * Each simulated process now lives in its own Lua world (globals are
    automatically duplicated). It helps writing simulators. Will allow
    to run Splay programs within SimGrid in the future.
  * Add a Chord example in Lua, equivalent to the MSG one.

  MODEL-CHECKING:
  * Start the implementation of a solution to express temporal
    properties, not only local assertions. This is still an
    experimental work in progress, stay clear from it to be safe.

  XBT:
  * Logs:
    - Add new runtime parameters --help-logs and --help-log-categories
      to display informations about supported logging parameters and
      categories.
    - Old deprecated parameters --{gras,surf,msg,simix,xbt}-log=...
      don't exists anymore.
  * Mallocators: allow value NULL for the reset function.
  * Dicts:
    - New function xbt_dict_new_homogeneous(void(*)(void*)) to
      create homogeneous dictionaries, where all the elements share the
      same free function. Non homogeneous dictionaries will be
      deprecated in the next release.
    - Dicts of scalar elements (xbt_dicti_*) are deprecated.
    - Multi-level dictionaries are deprecated.
  * Dynars:
    - new function xbt_dynar_search_or_negative() that is useful when
      you have less than 2 million elements in your dynar and don't
      want of the extra complexity of catching exceptions when the
      element is not found.
  * Portability layer
    - Make xbt_os_thread module (for thread portability) public.
      Documentation is still to come, sorry.
  * mmalloc module:
    - Cleanups and simplifications to make it maintainable again.
    - Exotic features (such as memalign and valloc) were removed.
    - The metadata were extended and improved so that the
      model-checker becomes able to explore and inspect the heaps.
    - This may induce a performance drop when enable_model-checking is
      ON in cmake (even if it's not used in the simulation), but it is
      necessary at this point to get MC working.

      Turn model-checking OFF if simulation performance matters to you.
      Not enabling it at runtime is not enough, disable it in cmake.

  -- Tue May 15 11:30:19 UTC 2012 Da SimGrid team <simgrid-devel@lists.gforge.inria.fr>

SimGrid (3.6.2) stable; urgency=low

 The "Not coding new stuff allows to polish old things" release.

 General
 * New bindings to the NS3 packet level simulator (experimental)
 * Use the raw (efficient) execution contexts instead of the sysv
   (portable) ones when possible.
 * libpcre is now mandatory in any cases since not using it led to
    severe performance loss and possibly other issues
 * Update the XML platforms:
   - G5K: include the latest machine in Nancy
   - GridPP and LCG: new platforms
 * Documentation was partially updated, at least (more to come)

 Bug fixes, cosmetics and small improvements
 * Free terminated processes before the end of the simulation to avoid
   exhausting the memory of users having very dynamic amount of
   processes.
 * Bug fix and cosmetics about canceling non-running tasks
 * Bug fix about the dot loader's issues when using libcgraph

 Portability
 * Create an installer for windows with nsis (amd64 and win32)
   - Add an hello world project to illustrate simgrid project creation.
   - Embed libpcre into the Simgrid installer to avoid
     its compilation burden
 * The raw execution contexts should work on Apple now
 * Port to Windows 64 bits
    - Sysv contexts now have an implementation for this arch
    - GRAS communication features now support this arch
 * Drop support for borland compiler on windows
    - this code was not maintained, and we kinda depend on gcc nowadays
 * Fix portability issues on kfreebsd/gnu: build error about semaphores
 * Fix portability issue on unstable ubuntu: linker became picky on
   argument order

 -- Wed Oct  5 15:51:01 CEST 2011 Da SimGrid team <simgrid-devel@lists.gforge.inria.fr>

SimGrid (3.6.1) stable; urgency=low

 The "Oops, we broke Macs too" release

 Portability
 * Fixed contexts detection so that raw ones are used when possible
 * On Mac, do not use Posix Ucontexts with gcc v4.[1-5] since this
   leads to a strange error, with user code segfaulting sometimes when
   the generated code is not perfectly aligned (which is not
   controllable from the user side, depends on the amount of code)

 XBT
 * New macro: CATCH_ANONYMOUS, which is like CATCH(e) but without argument.

 -- Mon Jun 27 13:59:03 CEST 2011 Da SimGrid team <simgrid-devel@lists.gforge.inria.fr>

SimGrid (3.6) stable; urgency=medium

 The Summer Release, also known as the "OMG! They Killed Kenny!" version

 Java and Ruby:
 * Bindings now constitute their own package, separated from the main one.
   Rationale: reduce our maintenance nightmare by reducing the module coupling
   They will soon be released on their own on gforge.
 * In the meanwhile:
   svn co svn://scm.gforge.inria.fr/svn/simgrid/contrib/trunk/simgrid-java
   svn co svn://scm.gforge.inria.fr/svn/simgrid/contrib/trunk/simgrid-ruby

 GRAS: It is not considered as stable anymore, but experimental. Sorry.
 * It's not quite deprecated for now because we have no replacement,
   but it may soon become the case.

 SMPI
 * New MPI functions supported: MPI_Comm_disconnect, MPI_Comm_get_name
 * Fortran: New user-level cache variable to store the rank of the running
   process. This improves performance by an order of magnitude.
 * C: New coccinelle script to automatically locate and modify global and
   local static variables.
 * Improved SMPI network model with a sender-side gap to account for multiple
   parallel sends.

 MSG
 * New function MSG_comm_get_status(). MSG_comm_test() and MSG_comm_testany()
   only say if a communication is finished, no matter whether it succeeded or
   failed. You can call MSG_comm_get_status() to know the status of a finished
   communication.
 * New function MSG_task_dsend() to send a task and detach it. When a
   communication is detached, you are never notified of its success or failure
   and the memory is released automatically once it is finished. This function
   is useful when you don't care about the end nor the success of a
   communication.
 * Change the prototypes of action replay. Sorry for inconvenience,
   but this is really more efficient this way (and to adapt your code,
   you just have to fix the initialization, that shouldn't be too long)
 * Kill the braindead MSG_task_refcount_dec() function. I guess nobody
   ever managed to do anything useful with it.
 * New function MSG_comm_testany(). Similarly to MSG_comm_waitany(), it
   takes a dynar of communications. It returns immediately and gives the
   index of a finished communication (if any).
 * New example: a basic implementation of the Chord P2P algorithm.

 SURF
 * New model for multi-core CPUs. You can now use the core attribute to
   precise the number of cores of a host. This is a basic model. Every
   process running on the host receives at most the power provided in
   the DTD (throughput<=power). Total throughput of process cannot exceed
   power * num_cores.
 * New peer tag. This peer tag creates a tiny AS comprising a host and a
   router linked by an up-link and a down-link (possibly asymmetrical).
   This kind of pattern allows to easily build last-mile model style platforms.
   Aggregating such patterns in a rule-based AS is thus the technique of
   choice for modeling large peer-to-peer/volunteer computing/cloud platforms.
 * New model for Vivaldi routing. We transformed the Vivaldi network model
   into a Vivaldi routing model (based on the rule-based model). This allows to
   combine Vivaldi based latencies with last-mile platforms.

 SIMIX
 * Added a check for NaN of IEEE754 infinite in the double entries of
   the smx_user.c file
 * Introduce a new context factory "raw", highly inspirated from the
   ucontext factory, but using manually crafted functions in assembly to
   do the work in an efficient manner.
 * Allow to change the used context factory at run time, not only at
   compilation time. Use --cfg=contexts/factory:raw for maximal speed.
 * Add an option --cfg=contexts/stacksize:N to set the stack size of the user
   contexts at runtime (only with raw contexts or ucontexts).
 * Completely rewrote this module to allow parallel execution of user
   processes. Use --cfg=contexts/nthreads:N to execute user processes
   with N parallel threads (the default is 1, meaning no parallelism).
 * Allow to decide dynamically between sequential and parallel modes.
   When nthreads > 1, you can use --cfg=contexts/threshold:P to run the user
   processes in parallel only when their number is greater than or equal to P
   (the default is 2).
 * Added a check for NaN of IEEE754 infinite in the double entries of
   the smx_user.c file

 XBT
 * New command line option: if you pass --cfg=verbose-exit:0, SimGrid
   won't output the state of processes when interrupted with Ctrl-C
 * Add a new function xbt_dynar_to_array that transforms a dynar into a
   NULL-terminated array. This may solve backward compatibility issues
   due to the change to return type of SD_simulate. See also:
   http://lists.gforge.inria.fr/pipermail/simgrid-user/2010-December/002206.html
 * Add new macros with variable number of arguments.
   - in xbt/log.h: XBT_DEBUG, XBT_VERB, XBT_INFO, etc.
   - in xbt/asserts.h: xbt_assert
   - in xbt/cunit.h: xbt_test_{add,fail,assert,log}
   - in xbt/ex.h: THROWF and RETHROWF.
   Define XBT_USE_DEPRECATED if you want to use the old numbered macros like
   INFO1, INFO2, etc.
 * Change xbt_die() to accept a format string with arguments, just like printf.
 * New data structure: xbt_lib_t, like a dict but more general and with better
   memory handling.

 INSTR
 * New configuration options
   Options triva/categorized and triva/uncategorized can be used to generate
   graph configuration files for Triva visualization tool.
 * Configuration option tracing/platform is renamed to tracing/categorized
 * XBT logging makes tracing error checks easier, new root log hierarchy: instr
 * New TRACE_user_link_variable interface:
   User provides the name of the link and the tracing variable to attach to it
 * the declaration of tracing categories must be done after the environment
   creation
 * simpler tracing interface, just one way to declare categories
    TRACE_category or TRACE_category_with_color, it is up to you
 * links in the trace file are again identified by their names
 * trace contains the full platform hierarchy exactly as declared using the ASes
 * Options tracing/msg/[task|process]:1 groups the process by hosts
   for both cases, tasks and processes must have names that are unique during the simulation
   these options generate traces that are suited to gantt-charts, such as the space-time view of Paje
 * The experimental option tracing/msg/volume is deprecated
   its functionality may be reincorporated if needed
 * Buffering
   The tracing generates a trace file with unordered timestamped events,
   because of the way the core simulator (surf) works. A script available
   at the tools directory (fix-paje-trace.sh) can be used to put the events
   in order. We have changed the tracing so it can generate ordered timestamped
   events in the final trace, but depending on the simulator (and how much time
   is simulated) that can lead to a huge memory utilization. It is deactivated
   by default, but it can be activated using the --cfg=tracing/buffer:1 switch.

 Build Infrastructure
 * Define a SIMGRID_VERSION macro in simgrid_config.h.
   - We are trying hard to keep the API stable, but it may happen that
     some things change (we're a research project after all, not a
     nuclear plant operating system). If such things should happen, you
     could rely on that macro to adapt.
   - current value: 30600 for 3.06.00, aka 3.6
 * Define macro MAKE_SIMGRID_VERSION(major, minor, patch) to help building
   a number that can be compared with SIMGRID_VERSION.
 * Add a build option -Denable_debug (set to ON by default): when set to OFF,
   assertions and verbose/debug logging events are disabled at compile time.

 -- Tue Jun 21 08:57:43 CEST 2011 Da SimGrid team <simgrid-devel@lists.gforge.inria.fr>

SimGrid (3.5) stable; urgency=medium

 Model Checking
 * New feature to any SimGrid-based simulator: Model-Checking
   Check SIN#1 for more details.

 SMPI
 * New Model SMPI (three-interval linear regression for correction factors)
   See RR-7426, available at http://hal.inria.fr/inria-00527150
 * Ability to use FORTRAN MPI code (through f2c, automatically privatized)
 * New MPI functions supported: MPI_Get_count(), MPI_Comm_split()
 * New: RAM folding (see RR-7426 and examples/smpi/NAS/DT-folding)
 * New: execution sampling (see RR-7426 and examples/smpi/NAS/EP-sampling)
 * See also src/smpi/README

 Tracing:
 Tracing:
 * Tracing system
   - Tracing API changes: TRACE_start and TRACE_end should not be called
     by user-code. They are automatically called by simulators created
     with SimDAG, MSG and SMPI if the toolkit is compiled with
     tracing_enabled=ON. Categories declaration and utilization remain the
     same for MSG and SimDag.
   - A function was added to the tracing API to declare categories with
     colors:
        - TRACE_category_with_color (char *category, char *color)
                where color must be in the following format
                    "%f %f %f", red, green, blue
                and red, green, blue are float values in the interval [0, 1]
        - User can specify NULL as color parameter, or continue calling
            TRACE_category (cat)
          On that case, the tracing system will define random colors
   - The following command-line options are supported:
        --cfg=tracing/filename:msg.trace
        --cfg=tracing:1               (activate tracing, needed to use others)
        --cfg=tracing/platform:1      (categorized resource use)
        --cfg=tracing/uncategorized:1 (uncategorized resource use)
        --cfg=tracing/msg/task:1      (task creation)
        --cfg=tracing/msg/process:1   (process creation, migration)
        --cfg=tracing/msg/volume:1    (volume of MSG send/recv)
        --cfg=tracing/smpi:1          (SMPI interface tracing)
        --cfg=tracing/simdag:1        (allow SimDAG tasks receive categories)
   - examples of examples/msg/tracing updated
 * Tracing SimDag
   - DAXLoader and DOTLoader functions can generate tasks with categories
   - A new function to attribute a category to SD tasks:
        TRACE_sd_set_task_category (SD_task_t task, char *category)
 * Tracing the MPI interface implemented by SMPI
   - Collective operations are traced with states
   - Point-to-Point operations are traced with states/links
   - Tracing activated by a parameter "-trace filename" passed
     to smpirun during execution (considering that simgrid
     is compiled with tracing enabled)
   - To run the simulation with gdb, the simulator
     accepts --cfg=tracing/smpi:1 to trace SMPI
   - tesh files to check if smpi tracing is ok
   - See examples/smpi/NAS/DT-trace
 * GTNetS tracing re-worked
   - adaptation to the tracing system of GTNets to cope
     with modifications regarding the fullduplex mode
   - new tesh files to check if gtnets tracing is ok

 MSG
 * Asynchronous communications through the functions:
   MSG_task_isend/irecv and MSG_comm_test/wait/waitall
 * New function: MSG_load_platform_script()
   to make possible using a lua script instead of XML files to set up platforms
 * New function: MSG_set_function
   to associate functions to processes, used when bypassing the parser
 * New functions: MSG_task_set_name(), MSG_task_set_compute_duration()

 Platforms: Add some more examples in examples/platforms
 * Grid'5000: see www.grid5000.fr
 * *_30000_hosts.xml: various huge files [mainly scalability testing]

 SURF
 * Change the XML format. This is a very important modification. SimGrid
   3.5 introduces a new hierarchical format based on the notion of
   Autonomous Systems. Compatibility with old format is ensured
   through the perl script provided in the install bin directory
   bin/simgrid_update_xml.
   It is now possible to build platforms with specific routing
   mechanism (Full/Dijkstra/DijkstraCache/Floyd) and to easily
   connect several platforms together. We will try to provide soon
   set of realistic platforms exploiting these properties (have a
   look at examples/platforms/ for the moment).
 * Take the opportunity of the XML format change to be a good XML citizen:
   rename link:ctn to link_ctn and similar changes (also dealt with by
   simgrid_update_xml)
 * Add a new routing scheme (rule-based) using regular expressions. It
   enables to have an extremely low memory footprint when the
   underlying routing is simple and can be compactly described. You
   need to have libpcre4-dev (perl regular expressions) installed if
   you want to use this routing scheme.
 * Revive the cluster TAG and allow to easily and efficiently (both in
   term of memory and speed) connect clusters together. Have a look
   at teshsuite/simdag/platforms/ to see how this can be done. With
   this tag, you can create clusters with thousands of tasks at no
   cost (have a look at examples/platforms/).
   Note: clusters are implemented as ASes, so there is no need for an
   enclosing AS tag if you have only one cluster in your platform.
 * Add new generic functions in the public interface that allows the user
   to call SURF 'create_resource' methods from your code (same
   functionality as the XML bypass mechanism but with a much lighter
   burden).
 * Add a new model (enabled through command line --cfg=network/model:SMPI)
   that uses a piecewise linear approximation to produce better
   results when exchanging small messages.
 * Add a new parameter to handle correctly full duplex link and account
   for interferences between uplink and downlink communications
   (activate with --cfg=fullduplex:1).

 SIMDAG
 * Rename the SD_READY (all dependencies are satisfied and task is
   scheduled) state in SD_RUNNABLE and define a new SD_SCHEDULABLE (all
   dependencies are satisfied) state.
   This prevents a confusion between the notion of "ready to schedule"
   (SD_SCHEDULABLE) used in DAG scheduling and that of "ready to be
   simulated" (SD_RUNNABLE) used by the simulation kernel.
 * Change the way a task is considered as ready. Instead of removing
   dependencies when a task is done, a counter is decreased. This way,
   it is always possible to reach ancestors thanks to the
   SD_taks_get_parents function (even after the end of the simulation.)
 * Change the return type of SD_Simulate from (SD_task_t*) into
   xbt_dynar_t. This function was in handling a dynar internally and
   converted it into a NULL terminated array for historical reasons.
 * New function SD_dotload(char*) to load a DAG described in dot
   format. This loader and the corresponding examples require the
   installation of the graphviz library.
 * Fix a bug in the management of tasks of size 0 in the surf network
   models. This problem was only visible with SIMDAG and you should
   thus disregard results produced with earlier versions if you
   relied on this feature (some tasks were blocked because of this).
 * Fix a bunch of stuff that prevented to use classical models with SIMDAG
   even though your applications were doing only point-to-point
   communications and sequential computations. Now you can really use any
   model you want (of course, if you create real parallel tasks, which are
   not implemented in most models beside ptaskL07, this will abort).
 * Add an example that schedules a DAX on an heterogeneous platform
   using a Min-Min strategy.
 * New function SD_workstation_get_current_task() that returns the kind
   of task currently running on a workstation in the sequential access
   mode.
 * Raise some warnings when unexecuted tasks remains at the end of the
   simulation. This is usually caused by cycles in the DAG.

 SIMIX
 * New function: SIMIX_process_set_function() called by MSG_set_function
 * Change the underlying waiting queue in semaphores so that a process
   can wait on several of them simultaneously (as in waitany).
 * Fix the way to handle tokens in semaphores so that all access patterns
   work: {acquire, acquire_timeout, waitany} / {release, release_forever}.
 * kill the dirty pimple SIMIX_message_sizes_output()
   Please use (proper) visualization instead

 XBT
 * New data container: setset (set of sets of elements)
 * New module: mmalloc (mapped malloc, allowing to have several
   independent segments of malloc)
 * New function: xbt_dict_cursor_set_data()
 * New functions: xbt_dynar_sort(), xbt_dynar_compare()
 * New function: xbt_dynar_is_empty()
 * New function: xbt_fifo_get_last_item()
 * Fix xbt_dynar_shrink(): use the right element size.
 * Fix xbt_dynar_set*(): allow index larger than current size and memset 0
   uninitialized areas during expand.
 * Fix semaphores: previous implementation was severely broken.
 * Use library init/fini functions for our initialization.
   - you can use logs and other feature as soon as you want in your
     code (even before the xbt_init / MSG_init)
   - xbt_exit is now a no-op and produce a warning when used.

 GRAS:
 * Port GRAS to new SIMIX mechanisms. This allows gras users to
   benefit from the latest improvement to the simulation kernel.
 * Kill measurement sockets for now. If you rely on them, sorry. This
   release is not for you. This feature will be reintroduced in the
   future, but we cannot delay the release any further.
 * New function: gras_msgtype_get_name().
 * Implement gras_agent_spawn in RL too (the prototype changed a bit)
 * Fix (at last) the pmm example: it should not randomly fail anymore.

 Build chain: bug fixes and overall polishing
 * Cmake is now stable enough. Hence, we killed the autotools.
 * Port to windows ( TM :)
 * Fix the 'make install' target.
   No need to use 'make install-simgrid' anymore
 * Introduce a 'make dist' target compiling a *source* archive
   'make package' compiles a binary archive
 * Compile java files only on need
 * Add --cd and --setenv command line options to tesh
 * Out of source builds are not fully supported yet, but we are close
 * Enable supernovae and optimization flags by default for our users

 LUA Bindings
 * Add layer to set up environment directly from lua, without XML.
 * The effect of gras_stub_generator can be achieved through
   lua too (check examples/gras/console/ping_generator.lua)

 -- Wed, 01 Dec 2010 22:09:23 +0100 Da SimGrid team <simgrid-devel@lists.gforge.inria.fr>

SimGrid (3.4.1) stable; urgency=low

 The "Polishing easter eggs is probably a good idea" release.
 This is a bug fixes release only.


 Java Bindings
 * Fix a bug preventing the tasks from begin garbage collected.

 MSG
 * Fix a bug occuring when a host involved in a communication fails.
   This was not detected properly by the other peer involved in the
   communication. Now, it's reported as a network error.

 SimDag
 * Warn the user about loop dependencies in data flow of DAX files
 * Obey the control-flow dependencies of DAX files

 Cmake
 * Add option "enable_smpi" allowing to not compile SMPI.
   Probably useful for the (Mac) users experiencing a build error here
 * Improve the detection of lua5.1 and ruby1.8

 -- Da SimGrid team <simgrid-devel@lists.gforge.inria.fr> Tus, 04 May 2010 28 16:11:16 +0100

SimGrid (3.4) stable; urgency=low

 The "Easter in Cargese" release. Also known as (major changes):

  * the "se habla Java, Ruby 話せます, fala-se Lua (and deaf-friendly)"
    ~> bindings were greatly improved
    ~> new tracing infrastructure for better visualization introduced

  * the "Welcome to configury modernity" release.
    ~> we switched from autotools to cmake, and improved our cdash


 A more detailled list of changes follow (full detail in svn log).

 Java Bindings: Various Cleanups
  * (install java-gcj-compat-dev on debian-like to use them)
  * Remove put/get: no need to export deprecated interface in Java
    Use send/receive instead.
  * Cleanup the examples and add a README per directory
  * Remove example autoDestination (that's the only way to go now)
  * Remove example explicitDestination (was a plain copy of basic)
  * Make JniException a runtime exception, so that there is no need to
    declare the fact that you may encounter such a beast. I guess that
    nobody will ever want to survive such error.
  * Create specific errors for each MSG case of failure:
    host failure, transfer failure, timeout, task cancelled
  * Cleanup the exceptions that may get thrown by each function
  * Other internal cleanups in Java bindings. Performance still bad :/
 Ruby and Lua Bindings: create them
  * (install ruby1.8-dev/liblua5.1-0-dev on debian-like to use them)
  * That's new and great, you should try them out.
    Same functionalities than Java bindings, only even less polished
 SimDag:
  * Kill the useless "rate" argument of SD_task_get_execution_time()
    Everyone used to provide -1 as a value, it was not used, and the
    semantic of a possible use wasn't even clear.
  * SD_SCHED_NO_COST: Constant to use as cost in SD_task_schedule()
    either as comm costs or compute costs to mean that there is no
    such thing for that specific task.
  * Add a SD_task_set_name() function
  * Fix SD_task_unschedule() on typed tasks
  * Fix SD_task_get_execution_time() to return seconds, not flop*sec
  * In DAX loader, accept useless 'level' attributes to <job> since
    LIGO DAGs have them (seem to be to ease graphical representation).
 MSG:
  * Add an example masterslave_mailbox.c using send/receive and not
    the deprecated put/get interface.
  * Kill the MSG_paje_output() function. It's a noop since 2 years.
  * Kill MSG_WARNING and MSG_FATAL return codes: they were not used
    anywere in source.
  * Rename MSG_TIMEOUT_FAILURE into MSG_TIMEOUT for sake of logic
    (declare MSG_USE_DEPRECATED to still have the old name)
  * Add a MSG_task_set_data() function
  * About trace replay (see examples/msg/actions):
    - implement barrier
    - Allow to work with splitted trace files for each process
      Give the specific trace file as argument of each process,
        and call MSG_action_trace_run(NULL)
      You can still have one merged file for all processes.
    - Fix implementation of collective operations
  * Allow task_execute() on 0-sized tasks (closes #10063)
 SMPI:
  * This is the first release of SimGrid where SMPI is not considered
    beta anymore (even if some corners should still be improved)
  * Port over the new SIMIX_network submodule (internal refactoring)
  * Basic support to log events as with SMPE (use --cfg=SMPE:1)
  * Implement more missing elements of the standard:
    - MPI_COMM_SELF
    - MPI_MAXLOC MPI_MINLOC + all associated datatype MPI_DOUBLE_INT,
      MPI_FLOAT_INT, etc.
    - MPI_Address() MPI_Get_count() MPI_Type_free() MPI_Type_extent()
      MPI_Scan() MPI_Get_processor_name()
    - Added implementation of missing case for Alltoall (warning: it's
      *not* the bruck variant from OpenMPI; based on Alltoallv instead)
    - SMPI_MPI_Gather() SMPI_MPI_Gatherv() SMPI_MPI_Scatterv()
      SMPI_MPI_Reduce_scatter() SMPI_MPI_Allgather()
      SMPI_MPI_Allgatherv()
  * Bug fixes include:
    - MPI_Waitsome() was broken
    - Allow relative includes in smpicc
    - Command line cfg argument 'reference_speed' was ignored...
    - Some functions did not properly lead to auto-benching of user code
    - smpicc passes -O2 by default (just like openmpi one)
 SIMIX:
  * add SIMIX_action_suspend() and SIMIX_action_resume() functions
  * Bug fixes about timeouts during communications
  * add SIMIX_message_sizes_output() as a pimple to write to file the
    amount of messages per size. Use gnuplot to get histogram.
    Pimple because that's the only user-visible function of simix,
     defined directly in xbt.h (irk, sorry)
  * About semaphores:
     - Add a SIMIX_sem_get_capacity() function
     - Fix interactions with processe resume/suspende
     - release_forever() was stupidly broken
     - Fix SIMIX_display_process_status() for processes in a semaphore
     - Make SIMIX_sem_block_onto() user-visible
  * Refactoring context stuff:
    - Use pseudo-OOP for better modularity
    - reimplement SIMIX_process_kill() without process_schedule() so
      that the latter can take as invariant that it is called from
      maestro.
    - Merge context_start into context_new for sake of simplicity
 SURF:
  * Add a Vivaldi network model, coded live during SUD'10 ;)
  * Rename configuration variables to start a hierarchy:
    o cpu_model -> cpu/model
    o network_model -> network/model
    o workstation_model -> workstation/model
  * New configuration variables:
    o network/bandwidth_factor: correction to bandwith
    o network/latency_factor: correction to latency
    o netwotk/weight_S: correction to the weight of competing streams
  * Add a long description to the models, that users can see with such
    argument on the command line: --cfg=cpu/model:help
  * --help-models display the long description of all known models
 XBT:
  * config: add the ability to set a default value after registration
    Does not override any previously set value (e.g. from cmd line)
  * dict: allow to have integer key and data.
    When so, you need to use the following functions
     void xbt_dicti_set(xbt_dict_t dict, uintptr_t key, uintptr_t data);
     uintptr_t xbt_dicti_get(xbt_dict_t dict, uintptr_t key);
     void xbt_dicti_remove(xbt_dict_t dict, uintptr_t key);
    In contrary to regular dicts, the key is not malloced before copy.
    Mixing scalar and regular elements in the same dict is not tested
      (but may work).
  * Allow to use xbt_dynar_shrink() to expend the dynar instead
 Tracing for Visualization:
  * SimGrid is now instrumented in order to generate a trace file for
    visualization analysis: to use it, need to compile SimGrid with the
    "tracing" option enabled, and instrument the program using SimGrid with
    TRACE_start, TRACE_category, TRACE_msg_set_task_category and TRACE_end
    (among other functions).
  * The instrumentation only traces the platform utilization for now
  * Documentation to use the tracing functions and how to analyze the
    traces with the Triva tool is written.
  * More information about: SimGrid FAQ (in the section Tracing Simulations
    for Visualization)
 Build system:
  * We moved to cmake as default build system. Autotools support will
    be dropped soon. Check the FAQ for more info about how to use it.
  * Greatly improved our cdash/ctest interactions
    Check http://cdash.inria.fr/CDash/index.php?project=Simgrid
  * Added memory checking tests with valgrind; lot of memleak fixing.
    This may be the first release of simgrid with so few memory issues
  * Added code coverage tests.
    Our coverage is still improvable, but at least we see it on cdash.

 -- Da SimGrid team <simgrid-devel@lists.gforge.inria.fr> Wed, 28 Apr 2010 28 17:11:16 +0100

SimGrid (3.3.4) stable; urgency=low

 The "Desktop Grid needs love too" release (also called Xmas release).

 Models improvements:
 * Major speedup in the maxmin system solving by using lazy evaluation
   Instead of solving completely the maxmin system at each iteration,
     only invalidate (and recompute) the modified parts.
   This new feature is enabled in default models but you can try to
     turn it on with "--cfg:maxmin-selective-update=1" for other models.
 * Cas01 IMproved as default CPU model
   This CPU model is the same Cas01 model, but it uses the
     maxmin-selective-update flag and a heap structure to manage
     actions on SURF kernel.
   It reduces the complexity to find the next action to finish and,
     consequently, it's faster than the old Cas01.
   This is the new default CPU model (Cas01).
 * Rename the old Cas01 model to Cas01_fullupdate
   Keep the old cpu model Cas01 with the new name of Cas01_fullupdate.
   Use "--cfg=cpu_model:Cas01_fullupdate" to use the old default CPU model.
 * CpuTI (CPU Trace Integration)
   A new CPU model whose objective is simulate faster when using
     availability trace files.
   Instead of using a full featured, over engineered maxmin system for
     CPU modeling, this model does the pre-integration of traces files
     to calculate the amount of CPU power available, and so, executes
     faster than the old CPU models.
   Use "--cfg=cpu_model:CpuTI" to change to this CPU model.
 * Use LV08 as default network model since it gives better accuracy
    for small messages and shouldn't change things for big ones.
   Use --cfg=network_model:CM02 to get the previous behavior.


         ******************************************
         *DO NOT MIX 3.3.4 RESULTS WITH OLDER ONES*
         ******************************************
   * The new CPU model may changes simulations!
     The point is that events occurring at the exact same timestamp
        are not scheduled in the same order with the old and new
        version. This may be enough to completely change the execution
        of simulations in some cases.
   * The new network model will change simulations!
     This new model is more realistic than the previous one, so you
       should consider redoing your old experiments with this model.
     Sorry for the inconvenience.

 Build System:
 * Introduce the supernovae compilation mode
   When compiled that way, the whole SimGrid (or almost) is put in a
     single compilation unit and compiled in one shoot.
  This is to help gcc which has difficulties to inline stuff from one
     file into another.
  The speedup seem to be above 15%, althrough more tests are needed on
     amd64 to confirm that gain.

 MSG:
 * Port of MSG's mailbox on top of SIMIX network
   The put/get mechanism was greatly simplified on the way.

 SIMIX:
 * New SIMIX network module. Provides:
   - Mailbox: rendez-vous mecanism to find with who you want to speak
   - Synchronous send/recv: easier and hopefully faster since the
     logic is handled in the maestro process directly now
   - Asynchronous send/recv: you dreamt of it? It's here now
     Too bad that nobody cared enough to propagate the change to MSG.
 * Add semaphores as SIMIX synchronization mechanism.

 SimDag:
 * new function SD_daxload(char*) to load a DAX file
   (see http://vtcpc.isi.edu/pegasus/index.php/WorkflowGenerator)
 * Introduce typed tasks. Specify its kind and cost at creation.
   At scheduling, just give where it should be placed, and the cost
   for each involved resource is automatically computed.
   Existing constructors so far (more to come of course):
    - SD_task_create_comm_e2e() for end-to-end communication
    - SD_task_create_comp_seq() for sequential computation
   Use SD_task_schedulev() / SD_task_schedulel() to schedule them.
 * new function SD_task_dump() for debuging display
 * new function SD_task_dotty(task,FILE*) writing to file the info
   about the task in dotty format
 * SD_task_dependency_exists() can now cope with having one of its
   arguments NULL. If so, it tests whether the other argument has any
   dependency.
 * Add getters on list of preceding/following tasks:
    SD_task_get_parents(task) and SD_task_get_children(task)
 * Add getters on amount of workstations and list:
    SD_task_get_workstation_count(t) and SD_task_get_workstation_list(t)
 * Add getter on task kind: SD_task_get_kind(task)
 * Update the start_time and finish_time of tasks on completion/failure
 * Bugfix: Remove task from state swags when destroyed

 GRAS:
 * New function: void gras_cpu_burn(double flops) -- a simple CPU burner

 XBT:
 * New function: xbt_dynar_dopar(dynar,fun) to map a function over the
   dynar with one separate thread per value of the dynar.
 * Change the prototype of xbt_thread_create(), sorry.
   Added a boolean parameter indicating whether we want to join this
   thread (used in SG only for now)
 * Implement xbt_thread_join and xbt_thread_yield in SG also.

 Bug fixes:
 * GTNetS wrappers should now be usable again (and betterly tested too)
 * Fix a major regression from 3.2 where the timeout provided to
   MSG_task_put_with_timeout() was used as absolute time before which
   the comm should be done.
 * Start to fix the <cluster> tag.
   - Internal links should be good now (beside of the loopback, which
     use the private link instead)
   - paths to the external world is still rather broken
   - the <route:multi> tag is just broken. Actually that's brain-dead.
     We need sth like <route:multi src="myCluster" dst="$*-${myCluster}">
     to make it less stupid
   ** Check your platform with teshsuite/simdag/platforms/flatifier **
 * Fix a source-level compatibility glitch from 3.2: after defining
   MSG_USE_DEPRECATED, you can use the old name
   MSG_task_put_with_time_out() for MSG_task_put_with_timeout()
 * Allow to compile from the SVN with automake 1.11
 * Fix some problems when using the "start_time" tag in deployment XMLs.
 * Fix #8569: XBT/synchro.h has redundant declarations
 * Fix #8563: MSG return values and exceptions
   Introduce a MSG_TIMEOUT_FAILURE return code and use it consistently.
 * Integrate patch #8636: Obey DESTDIR when installing documentation.
   Thanks to Robson Peixoto.
 * Fix a vicious bug in dictionaries inducing that some elements were
   not freed on xbt_dict_free()

 Portability report of this version:
  * Main portability targets:
    - linux (ubuntu (804/810/910) /debian (4/5/testing) /fedora (core11))
      on (amd64/i386/ia64)
    - mac leopard on i386
    Known problems: http://cdash.inria.fr/CDash/index.php?project=Simgrid
     but nothing critical.
  * Other platforms: windows, AIX and others were not tested for this release

 Timing report of this version:
  * Lazy evaluation brings arbitrary speedup (ie, speedup depending on
    scenario parameters). From 8h to a few seconds in desktop grid settings.
  * Supernovae brings about 25% speedup on i386.

 -- Da SimGrid team <simgrid-devel@lists.gforge.inria.fr> Thu, 24 Dec 2009 19:07:39 +0100

SimGrid (3.3.3) stable; urgency=low

 The "Need for Speed" release.

 The timings done to validate the 3.3.2 were faulty.
 Instead of being 5% faster, it was 15% slower (compared to 3.3.1).

 The problem was a conversion from a manually handled vector to
   xbt_dynar_t on the critical path.
 xbt_dynar_foreach calls functions, inducing stack management crap.

 We inlined these functions and xbt_dynar_foreach is now breath taking.
 We also inlined xbt_swag_belong on the way.

 Here are some approximate speedup measurements (on master/slaves
  simulations lasting between 10s and 20s each):
   3.3.1                   -> 3.3.2: about same performance
   3.3.2                   -> 3.3.3: 40% speedup
   3.3.1                   -> 3.3.3: 40% speedup
   3.3.1 with inline patch -> 3.3.3: 30% speedup

 Our reading is that the refactoring which occurred in 3.3.2 made us
  suffer much more from the xbt_dynar_foreach low performance, but
  once we solved this, this refactoring proved to be very performance
  effective. From the 40% speedup, somehow, 10% are due to the
  inlining and 30% to the refactoring.

 That's a pitty that gcc cannot inline functions placed in other files
  alone. We have to choose between:
  - break the encapsulation (by putting private data structures and
    accessors in headers files to help gcc)
  - live with low performance
  - switch to a decent compiler such as icc (not quite possible).

 -- Da SimGrid team <simgrid-devel@lists.gforge.inria.fr> Thu, 20 Aug 2009 21:21:33 +0200

SimGrid (3.3.2) stable; urgency=low

 The "Simplicity does not preceed complexity, but follows it" release.

 The main contributors of this release were (lexical order):
   Silas De Munck, Stéphane Genaud, Martin Quinson, Cristian Rosa.

 SURF:
  * Extract the routing logic into its own object.
    (was dupplicated in network.c and workstation_LV07.c;
     Allows to implement other ways of storing that info)
    => kill now useless network_card concept
    - Use dynar to represent routes (instead of void** + int*)
    - kill link_set (use surf_network_model->resource_set instead)
    - Add a command-line option to choose the routing schema to use
    - Add three new models:
      * Floyd (shortest path computed at initialization)
      * Dijikstra (shortest path recomputed all the time)
      * Cached Dijikstra (shortest path computed on need)
      All these models where contributed by Silas De Munck, and are
      described in his ICCS09 paper.

  * Simplify model declaration
    (less redirections, less function to write when defining a model)
    - Factorize stuff between models:
      - model_init/exit
      - Set of resources:
        surf_model_resource_set(model)
        surf_model_resource_by_name(model, name)
    - Unify the types of models in s_surf_model_t (using an union)
    - Embeed fields of common_public directly into s_surf_model_t
    - Rename model methods:
      action_free ~> action_unref
      action_change_state ~> action_state_set
      action_get_state    ~> action_state_get
    - Change model methods into functions :
      (model)->common_public->action_use  ~> surf_action_ref

  * Implement a generic resource; use it as ancestor to specific ones
    (allows to kill duplicated code in models)
    Drawback: timer command don't need no name nor properties;
              workstation_CLM03 don't need no properties
    (but I guess we can live with those few bytes wasted)

  * Improve the action object model
    - implement a constructor avoiding dupplicated code about field
      initialization in generic_action part.

  * Kill the SDP model: it has an external dependency, is deprecated
    in flavor of modern lmm models, and didn't compile since a while

 SIMIX:
  * Relocation of the context module from XBT to SIMIX.
    (the context were decoupled from the simix processes, duplicating a lot of code)
    => a lot of code was factorized
    - less overhead is introduced during scheduling
    - simpler API for the context factory
    - the logic for process creation,destruction and manipulation was simplified
  * Simplification of the s_smx_process_t data structure.
    => accesing the simix level data associated to a process is faster now,
       and the code is a lot more readable.

 SMPI:
  * Implement some more MPI primitives:
    MPI_Bcast, MPI_Waitany, MPI_Waitall, MPI_Reduce, MPI_Allreduce, MPI_Scatter, MPI_Sendrecv, MPI_Alltoall
    -implementation: Bcast: flat or 2-ary tree (default),
                     Barrier: 4-ary tree,
                     Reduce: flat tree
                     Allreduce: Reduce then Bcast
                     Alltoall: "basic_linear" if data per proc < 3Kb, "otherwise pairwise".
                               Not yet implemented: "Bruck" for data per proc < 200b and comm size > 12
                     Alltoallv: flat tree, like ompi
                     Scatter: flat tree
  * Add support for optimized collectives (Bcast is now binomial by default)
  * Port smpirun and smpicc to OS X

 SimDag:
  * Kill SD_link_get_properties: hard to maintain and makes very little sense
    Shout out if you used it.

 GRAS:
  * Display the list of still queued messages in SG mode when existing
    the process.

 XBT:
  * Add xbt_set_get_by_name_or_null() [Silas De Munck]
  * Add xbt_graph_node_get_outedges() [Silas De Munck]
  * Add xbt_str_from_file(FILE*)
  * Add xbt_dict_get_key achieving a linear reverse search
  * Remove the context module

 Portability report of this version:
  * Main portability targets:
    - Linux(debian)/x86/context
    - Linux(debian)/x86/pthreads
    - Linux(debian)/amd64/context
    - Linux(debian)/amd64/pthreads
    On these, we still have the eratic breakages of gras/pmm and
      amok/saturate_sg reported in previous version. We still think
      that the tests are the cause of the fault, not the tested code.

    - Mac OSX Leopard/x86/context
    Still false negative in tesh autotesting.
    Smpi still fails, but this time because readlink does not accept -f
    Everything seems to work properly beside of that.

  * Exotic platforms:
    - AIX version 5.3 (only tested contexts this time)
      Smpi still fails there because mktemp is not installed.
      Everything seems to work properly beside of that.
    - OpenSolaris 11
      I managed to compile it for the first time, but several breakages.
      Won't delay the release for this exotic platform.

  * Windows: it's still lagging behind. If you want to help, please
    stand up.

 Timing report of this version:
  This version seem to be more than 5% faster than 3.3.1 (on linux
    64bits with contextes). The gain is less than expected, we are
    investigating this for next release.

 -- Da SimGrid team <simgrid-devel@lists.gforge.inria.fr> Wed, 19 Aug 2009 17:07:12 +0200

SimGrid (3.3.1) stable; urgency=low

 OVERALL CHANGES:
  * Implement a --cfg-help to show existing configuration variables
  * Build chain do not require doxygen in maintainer mode

 GRAS:
  * fix a bug on struct sizeof computation, which prevented the
    exchange of arrays of structs in some conditions
    - added a regression test about this in datadesc_usage
  * Allow the exchange of 0-long dynamic vectors.
    - for that, use -1 as indicator of dynamic size instead of 0
    - This implied to change any size from unsigned long to long,
      reducing a bit communication abilities, but I guess that with
      64bits being quite common, this is more than enough.
    - This also induce a protocol change, thus bumping network protocol
      version from 0 to 1 (if we have external users, we have to get
      clean on that point too ;)
    - added two regression tests about this in datadesc_usage
  * Be more verbose when propagating local exceptions
    This helps debugging.
  * Display the status of simulated processes when receiving SIGINT in
    simulation mode

 MSG:
  * Allow to control the simulation from a trace file.
    New functions MSG_action_register() and MSG_action_trace_run()
    The first one allows to associate a function execution to each
     kind of action while the second one parses a trace file and
     triggers the corresponding actions within the system.
    For now, only a toy example is provided in examples/msg/actions
  * Add an exemple of process migration in examples/msg/migration
  * Fix a bug in task exchange which broke MSG_task_get_sender()
    Add a teshsuite regression test for that.
    [Bug: if MSG_task_get_sender() is called after sender exit,
     bad things happen]
  * Fix a bug which prevented suspend/resume to work properly
  * Display the status of simulated processes when receiving SIGINT
    This fixes a regression of v3.3. due to the introduction of SIMIX
  * Bug fixing in failure management:
    - trace could not start by a failure at time 0
    - failure during communications were not working

 SIMIX:
  * Add SIMIX_process_set_name() to change the name of the current
    process in the log messages.
  * Store smx_hosts in a dict since we only retrieve them by name
  * Move the configuration infrastructure to surf

 SIMDAG:
  * Move the configuration infrastructure to surf

 SMPI:
  * Massive internal cleanups:
    - Store internal structures on processes instead of hosts (allows
      to have more than one process per host, in addition of being more
      logical)
    - Cleanup the initialization/finalization process
    - Kill a whole bunch of unneeded synchronization:
      processes run in exclusive manner within the simulator
    - Move queues from global tables to process data fields
  * Improve smpirun:
    - now accept -platform and -hostfile arguments
    - Pass the right rank value to processes according to the hostfile
  * Compile the examples by default, and use them as regression tests
  * Implement MPI_Wtime()
  * Change the reference speed to a command line option

 SURF:
  * TCP_gamma can now be specified as command line option using
    --cfg=TCP_gamma:10000000.0
  * Change the --surf-path cmd line option into --cfg=path:

 XBT:
  * Also include strbuff from xbt.h public header
  * xbt_ex_display(): do not free the exception after displaying
    This allows to do more with the given exception afterward.
    Users should call xbt_ex_free() themselves.



 Portability report of this version:
  * Main portability targets:
    - Linux(debian)/x86/context
    - Linux(debian)/x86/pthreads
    - Linux(debian)/amd64/context
    - Linux(debian)/amd64/pthreads
    These targets fail about 1/10 of times on gras/pmm, but we believe
      that this is because of the test, not because of simgrid.
    amok/saturate_sg fails even more rarely, and the test may not be
      the problem.

    - Mac OSX Leopard/x86/context
    The test suite still spits tons of errors because some obscure
      force prevents us from removing the temporary directories
      arguing that they still contain some metadata I've never heard of.
    Smpi fails because seq is not installed.
    Everything seems to work properly beside of that.

  * Exotic platforms:
    - AIX version 5.3 (both contexts and pthread)
      Smpi still fails there because mktemp is not installed.
      XML inclusions seems rosty on AIX.

  * Windows: it's still lagging behind. If you want to help, please
    stand up.

 -- Da SimGrid team <simgrid-devel@lists.gforge.inria.fr>  Sat, 27 Jun 2009 00:14:30 +0200

SimGrid (3.3) stable; urgency=high

 OVERALL CHANGES:

  * JAVA BINDINGS for MSG (you dreamt of them? We made them)
    [Malek Cherier & Mt]

  * Introduce the SIMIX module: factorize code between MSG and GRAS.
    [Bruno Donassolo]

    Until now, GRAS were using MSG as an interface to SURF. It was
    quite difficult because both interface have several differences
    (MSG channels vs GRAS sockets were the most notable point).

    This also opens the gate to SMPI (which should occur soon) and speed
    up simulations by to 40% (even if it were not the main goal).

    **************************************
    *DO NOT MIX 3.2 RESULTS WITH 3.3 ONES* Simix may changes simulations!
    **************************************
    The point is that events occuring at the exact same timestamp are
    not scheduled in the same order with the old and new version. This
    may be enough to completely change the execution of simulations in
    some cases. Sorry for the inconvenience.

  * Cleanup and upgrade the XML format to push further scalability
    issues (check http://hal.inria.fr/inria-00256883/ for more info)

  * Improve the testing infrastructure with tesh. Now a very large part of
    the code is tested not only by being run but also by checking that the
    output match an expected output [Mt].

  * Move on to FleXML v1.7 for the embeeded XML parsers. This version
    is really less memory-demanding, which should allow you to use
    larger files in SimGrid [AL].

  * Inform valgrind about our contextes, so that it becomes usable
    with the default (and more effecient) version of SimGrid
    [contributed by Sékou Diakite, many thanks]

 GRAS:
  * Introduce a listener thread in charge of receiving incoming
    messages from the network. It allows to overlap communication and
    computation but most notably, it removes some stupid deadlocks due
    to the fact that so far, a process could not send and receive at
    the same time. This made most non trivial communication schema
    impossible.
  * Convert the PIDs from long int to int to match the MSG ones (and
    linux ones too) [Mt]
  * New function: gras_agent_spawn() to launch a new process on
    current host. Only working in simulation for now. [Mt]
  * New function: gras_os_hostport() returning a constant form (ie,
    not needing to be freed) of "gras_os_hostname():gras_os_myport()"

 XBT:
  * Make the backtrace of exceptions more human readable [Mt]
  * New module: xbt/str [Mt]
    a ton of string utility functions (split, join, printf to a newly
    allocated buffer, trim, etc)
  * New module: xbt/hash [Mt]
    SHA1 hashing algorithm (more to come if needed)
  * New module: xbt/synchro [Mt]
    synchronization tools (mutex and conditions) working the same way
    in simulation and in real life (mainly useful for GRAS, but not
    only).
  * New module: xbt/queue [Mt]
    classical producer/consumer synchronization scheme
  * xbt_dynar_new_sync() creates a synchronized dynar. All access
    (using the classical functions will get serialized) [Mt]
  * Make dictionary internal table dynamic. No need to specify its size
    anymore; functions xbt_dict_new_ext() and xbt_dict_hashsize_set()
    thus dropped. [Mt].
  * Make sure the log channels are organized as a tree under windows
    (because of ANSI C compatibility issue, any channel were child of
     root directly) [Mt].

 SURF:
  * Cleaned many thing in surf and fixed a few bugs [AL].
  * Add a nice command line configuration mechanism to compose models [AL].
  * Add a new model for parallel tasks (ptask_L07) that is less buggy than
    the previous one (KCCFLN05). It relies on something that looks like
    a max-min sharing mechanism but cannot be written as such. A new solver
    was thus designed [AL].
  * Add a new solver to lmm. Based on Lagrange optimization and
    gradient-based descent, it enables to efficiently maximise systems s.a

     sum f_i(x_i) s.t Ax<= b  with A_{i,j}>=0 and f_i a concave function.

    This solver enables to propose two new network models for TCP Reno and
    TCP Vegas based on Low's work. These models still need to be fully
    tested though [Pedro Velho].

 SIMDAG [AL]:
  * Bug fix in SD_simulate. Now the time bound given as argument is
    used.
  * Use the new parallel task model (ptask_L07) as default.
  * Use the SURF command line configuration mechanism.
  * 0-size tasks (for synchronization) should now work.

 -- Da SimGrid team <simgrid-devel@lists.gforge.inria.fr> Sun Apr 12 05:20:36 CEST 2009

SimGrid (3.2) stable; urgency=high

  OVERALL CHANGES:
   * Port to windows.
     We still experience issues on this platform, but we believe that at
     least MSG is usable.

  GRAS API BREAKAGE (for simplification purpose, sorry):
   * the gras_msgtype_by_name is not used anymore. Instead of
       gras_msg_send(toserver, gras_msgtype_by_name("request"), &request);
     you can write (and must)
       gras_msg_send(toserver, "request", &request);
   - If you still want to pass a gras_msgtype_t to the function (to cache
     the type and avoid the lookup time), use the gras_msg_send_() variant.
   - Impacted functions:
     gras_cb_register, gras_cb_unregister, gras_msg_send, gras_msg_wait,
     gras_msg_rpccall, gras_msg_rpc_async_call, gras_msg_wait_ext
   * The callbacks are now expected to return 0 when everything went well
     (just like the main() function)

  GRAS new features and improvements:
  * New module mecanism where user code can use per process globals [Mt]
    This is similar to gras_userdata_*() functions, but for libraries. It
      factorize some code developped over and over in the examples and AMOK.
    It has still to be documented and used (only amok/peermanagement is
      converted for now).
  * Fix a vicious bug in the TCP buffering mecanism which leaded to message
    loss when they were small enough to fit into the buffer and sent quickly
    enough so that they can all get received in one shoot.
  * gras_datadesc_by_name and gras_msgtype_by_name: now raise an exception
    if not found. Use the *_or_null() variant for the old semantic.
  * In gras_msg_handle, do not discard messages without callback.
    They are probably messages to be explicitly awaited later (ie, proofs of
    mis-synchronization in userland since they are sent before being awaited)
    No big deal usually.
  * gras_socket_meas_send/recv: semantic changed!
    The numerical arguments used to be (1) the total amount of data to send
    and (2) msg_size. This was changed to (1) msg_size and (2) amount of
    messages. This was need for the fool willing to send more than MAXINT
    bytes on quite fat pipes.

  AMOK:
  * Do really rename the hostmanagement module to peermanagement. [Mt]
    Ie, rename functions from amok_hm_* to amok_pm_*. This breaks the API,
    but this is rather new and this was documented in the module
    documentation (poor excuses, I admit)
  * Bandwidth measurement semantic changed! This follows the changes to
    gras_socket_meas_send/recv explained above.

  SIMDAG:
  * A sequential mode has been added to the workstations. When a workstation
    is in sequential mode, it can execute only one task, and the other tasks
    are waiting in a FIFO. [Christophe Thiery]

  SURF:
  * The KCCFLN05 workstation model now handles parallel tasks. It is the
    model for SIMDAG. [Christophe Thiery]
  * Bug fix in the maxmin solver: Some values were close to 0 instead of
    equal to 0, which caused some bad behaviors in
    saturated_constraint_set_update. I now use a threshold mechanism like in
    surf. [AL]

  XBT:
  * When running manually src/testall, you select specific units [Mt]
    testall is the result of our cunit mecanism, and should replace all
    the scripty thingy around since bash don't run easily on billware.

  * A mallocator system has been added. [Christophe Thiery]
    Mallocators allow you to recycle your unused objects instead of freeing them
    and allocating new ones.

  Documentation update:
  * FAQ reworking + New FAQs:
    - "Valgrind spits tons of errors!" [Mt]
    - "How to repport bugs" [Mt]
    - "Cross-compiling a Windows DLL of SimGrid from Linux" [Mt]
    - "What is the difference between MSG, SimDag, and GRAS?" [Mt]
    - Communication time measurement within MSG [AL]
    - I experience weird communication times when I change the latency [AL]
  * GRAS tutorial [Mt]
    It contains:
     - an introduction to the framework and to the used communication model
     - an initiatic tour introducing the most proheminent features:
       o Part 1: Bases
         . Lesson 0: Installing GRAS
         . Lesson 1: Setting up your own project
       o Part 2: Message passing
         . Lesson 2: Exchanging simple messages
         . Lesson 3: Passing arguments to the processes (in SG)
         . Lesson 4: Attaching callbacks to messages
         . Lesson 5: Using globals in processes
         . Lesson 6: Logging informations properly
         . Lesson 7: Using internal timers
         . Lesson 8: Handling errors through exceptions
         . Lesson 9: Exchanging simple data
         . Lesson 10: Remote Procedure Calling (RPC)
         . Lesson 11: Explicitely waiting for messages
         . Recapping of message passing features in GRAS
     - A HOWTO section containing:
       o HOWTO design a GRAS application
       More are due, of course. They will come latter. In the meanwhile, you can
       check the examples which are still here.

 -- Da SimGrid team <simgrid-devel@lists.gforge.inria.fr> Fri Mar 16 21:11:46 CET 2007

SimGrid (3.1) stable; urgency=high

  General:
  * Port to gcc 4.x
    There was a stack corruption somewhere, visible only when optimizing
    with these versions. [Vince]

  SIMDAG:
  * This is a NEW module! SimDAG (SD for short) is a revival of the old SG
    module that enabled to play with Directed Acyclic Graphs. It is built
    directly on top of SURF and provides an API rather close to the old
    SG. Some old codes using SG are currently under rewrite to check that
    all needful functions are provided. [Christophe Thiery]

  SURF:
  * Complete rewrite of the KCCFLN05 workstation model. It is now an
    extension of the classical CLM03 model that gracefully handles
    failures. This is now the default model for MSG and GRAS. It doesn't
    handle parallel tasks yet though. [AL]
  * Bug fix: Weights were not correctly set in the network part.
    WARNING: This may have resulted in incorrect results with simulations
    where there are more than one flow on a given link. [AL]

  SURF, MSG, GRAS:
  * After a (long ?) discussion on simgrid-devel, we have decided that the
    convention we had on units was stupid. That is why it has been decided
    to move from (MBits, MFlops, seconds) to (Bits, Flops, seconds).
    WARNING : This means that all previous platform files will not work as
    such with this version! A warning is issued to ask users to update
    their files. [AL]
    A conversion script can be found in the contrib module of the CVS, under
    the name contrib/platform_generation/surfxml_update.pl [MQ]

  MSG,GRAS:
  * Bug fix: Processes were started in reverse order, wrt deployment file.
    WARNING: if your code relies on this bug, please fix it.    [AL]
  * Bug fix: Add a test in MSG_task_execute to stop whenever a task is
    being executed on two different locations.                  [AL]
  * Bug fix: Failures are now better supported thanks to Derrick's tests
    (there was many failure situations I hadn't thought of and that weren't
    correctly handled). [AL]
  * New function: MSG_host_is_avail indicates you whether a given m_host_t
    is up or down. [AL]

  GRAS:
  * New! a real RPC mecanism, as it ought to be since too long. [MQ]
      Exception occurring on server-side are propagated back to client (!).

    API CHANGE: the callback changed their prototype. Change:
        int my_handler(gras_socket_t expeditor, void *payload_data) {
      to:
        int my_handler(gras_msg_cb_ctx_t ctx  , void *payload_data) {
          gras_socket_t expeditor=gras_msg_cb_ctx_from(ctx);
      and you're set.
  * New! function: gras_msg_handleall to deal with all messages arriving
      within a given period.
  * New! function: gras_socket_server_range to get a server socket in a
    range of port numbers (ease to avoid port number conflicts) [MQ]
  * New! gras processes display their backtrace when they get a SIGUSR1
      or when Ctrl-C is pressed. Use Ctrl-C Ctrl-C to exit.
      Sweet to debug RL processes [MQ]

  AMOK:
  * Bandwidth module:
    - Do not force experiment sizes to be expressed in kb, or it becomes
      impossible to measure the latency this way (needs one byte-long tests)
    WARNING: this changes the amok_bw_* function semantic. [MQ]
    - Implements the link saturation stuff. [MQ]
  * Peer management module:
    New! module factorizing code that we wrote over and over [MQ].

  XBT:
  * New module: cunit (my jUnit implementation in ansi C) [MQ]
    - Test units are placed directly into the library code, they get extracted
      automatically and placed into the src/testall binary.
    - Convert most of the XBT tests to this system.
  * New functions: xbt_dynar_getfirst_as() and xbt_dynar_getlast_as() [MQ]
  * XML parsing: rewrote parts of flexml to enable multiple xml parsers to
    live in the same C code. This required to change a little bit the API
    of surfxml parsing but shouldn't be an issue for end-users. [AL]
  * New module: sparse graph structure with basic algorithms (this is work
    in progress and the API is not considered to be frozen yet). [AL]
  * Display more information on backtraces: source line & function names are
    now displayed just like valgrind does (rely on addr2line tool) [MQ]
  * New function: xbt_backtrace_display(). Sweet while debuging [MQ]
  * Reworked a little bit some #include statements to load only required
    headers. Some user code that relied on SimGrid to include stdlib or
    stdio may need to include it by themselves. [AL]
  * Fixed xbt/log.h. A missing SG_BEGIN_DECL prevented compilation with
    g++. [AL]
  * Renamed xbt_host_t into xbt_peer_t since it betterly describes what I
    meant. This breaks the API of AMOK and of xbt/config. Sorry about this,
    but I guess that almost nobody used those parts. [MQ]

 -- Da SimGrid team <simgrid-devel@lists.gforge.inria.fr> Fri, 14 Jul 2006 01:32:27 +0200

SimGrid (3.0.1) stable; urgency=low

  XBT:
  * Unfortunately, I had missed 5 misnamed functions:
      xbt_fifo_item_t xbt_fifo_newitem(void);
      void xbt_fifo_freeitem(xbt_fifo_item_t);
      xbt_fifo_item_t xbt_fifo_getFirstItem(xbt_fifo_t l);
      xbt_fifo_item_t xbt_fifo_getNextItem(xbt_fifo_item_t i);
      xbt_fifo_item_t xbt_fifo_getPrevItem(xbt_fifo_item_t i);
    They're now deprecated. Please use their new versions:
      xbt_fifo_item_t xbt_fifo_new_item(void);
      void xbt_fifo_free_item(xbt_fifo_item_t);
      xbt_fifo_item_t xbt_fifo_get_first_item(xbt_fifo_t l);
      xbt_fifo_item_t xbt_fifo_get_next_item(xbt_fifo_item_t i);
      xbt_fifo_item_t xbt_fifo_get_prev_item(xbt_fifo_item_t i);
    [AL]
  * Bugfix: really disconnect fifo items which are remove_item()ed [AL]
  * Documentation: xbt_log module unmercifully reworked [MQ]
  * Bugfix: there was a problem with the ending of contexts with
    the pthread backend. It caused some weird deadlock or behavior
    depending on the pthread implementation. [AL]
  * Bugfix: get the exceptions raised in the simulator repport where
    and why they come from when they are not catched in time [AL, MQ]

  SURF:
  * Bugfix: Do repport the error when two non-connected hosts try to
    exchange data (Thanks to Flavien for stumbling into this one) [AL]

  SURF:
  * Add additionnal checkings on communications. Assert that two
    communicating hosts are connected by a set of links... [AL]

  MSG:
  * Add additionnal checkings on channel values in communication [AL]
  * New: MSG_task_get_source to see on which host a task was generated [HC]
  * New: int MSG_task_probe_from_host(int channel, m_host_t host): returns
    the number of tasks waiting to be received on channel and sent
    by host. [AL]
  * New: MSG_error_t MSG_task_get_from_host(m_task_t * task, int channel, m_host_t host);
    waits for the first task coming from a given host.. [AL]

  GRAS new functionnalities: [MQ]
  * Enhance the parsing macro to allow the size of multidimentional objects
    to be given thru annotations.
  * New example (and documentation): Matrix Multiplication a la RPC
    (as when I was young!) and fix a bunch of bugs found on the way.

  GRAS performance improvements: [MQ]
  [DataDesc]
  * Reduce the amount of cbps creation/destruction by making it static to
    datadesc_send/recv() and using a (newly created) cbps_reset (based on
    dynar_reset ())
  [Virtu]
  * Change libdata to a set so that we can search for stuff by ID (and thus
    reduce the insane amount of dict lookups)

  [Transport]
  * Actually implement gras_datadesc_copy() so that we don't have to mimick
    RL communication on top of SG since it's so uneffective.
    It may also be used for inter-thread communication in RL, one day.
  * Use gras_datadesc_copy() to exchange messages on top of SG
    Allows to:
    - improve message exchange performance on top of SG
    - deprecate transport_plugin_sg.c:gras_trp_sg_chunk_send() & recv()
  * Don't exchange on the network the size of the used part of buffer,
    instead, specify the possible buffer size to read().
    Advantages:
     - reduces the amount of read/write calls (one pair per exchange)
     - reduces the amount of exchanged data (the size)
     - allows to retrieve all arrived data on receiver side, if we don't need
       it right now (subsequent read will peek the buffer)
     - allows the receiver to proceed with the begining of the stream before
       everything is arrived
     - make it possible to build an iov transport (using readv/writev)
    Extra difficulty:
     - take care of the data with non-stable storage (like stacked data),
       and bufferize them.
  * If possible, TCP send uses vector I/O (when writev() is here)
     - Don't use it for receive since we send data sizes and data on the
       same stream, so we wouldn't be able to chain large amount of chunks
       before having to flush the stuff to read the size.
  * Rework the transport plugin mecanism to simplify it and reduce the
    amount of pointer dereferencement when searching for the right function
    to use.

  * I guess that now, we do almost as few system calls as possible while
    doing as few data copy as possible.

    To improve it further, we could try to send all the sizes first and then
    all the data (to use iov on receiving size), but it's only a partial
    solution: when you have 2 dimensional data, the sizes of the second
    dimension is data of the first dimension, so you need 3 streams.

    I'm not sure the potential performance gains justify the coding burden.

 -- Da SimGrid team <simgrid-devel@lists.gforge.inria.fr>  Fri, 21 Oct 2005 14:42:20 +0200

SimGrid (3.00) stable; urgency=high

 SURF:
  * New! Give the possibility to hijack the surf parser and thus bypass
    MSG_create_environment and MSG_launch_application. Have a look at
    examples/msg/msg_test_surfxml_bypassed.c to see how it can be done.

 -- Arnaud Legrand <simgrid-devel@lists.gforge.inria.fr>  Sat, 20 Aug 2005 23:25:25 -0700

SimGrid (2.96) unstable; urgency=low

  AKA SimGrid 3 rc 2.

  XBT:
  * New! Exception handling with setjmp or such (code from OSSP ex) [MQ]
    This deprecates the xbt_error_t mecanisms.
    It modifies (simplifies) all XBT and GRAS API.
    MSG API keeps unchanged (exceptions raised by XBT are catched from
     within MSG and masked with existing error handling facilities)

  SURF:
  * New! Add a FATPIPE model. [AL]
  * New! Add a parallel task model. [AL]
  * New! Add automatically a loopback interface (in the default
    network model) if none was precised.

  MSG
  * Bugfix: MSG_process_resume now works with the current running process.
    [AL]
  * New! Add MSG_parallel_task_create and MSG_parallel_task_execute. [AL]
  * Modification of MSG_task_get_compute_duration. Once a task has been
    processed, the value returned by this function is now equal to 0. [AL]
  * New! Add double MSG_task_get_remaining_computation(m_task_t task) and
    MSG_error_t MSG_task_cancel(m_task_t task). Add a state
    (MSG_TASK_CANCELLED) to MSG_error_t corresponding to the cancelation
    of a m_task. For now, MSG_task_cancel only works with computation
    tasks. [AL]
  * New! Add double MSG_get_host_speed(m_host_t h) that returns the speed
    of the processor (in Mflop/s) regardless of the current load on the
    machine. [AL]
  * API Change: use proper naming convention for MSG_getClock and
    MSG_process_isSuspended: MSG_get_clock and MSG_process_is_suspended.
    [AL]
  * New! Add void MSG_task_set_priority(m_task_t task, double priority).
    This function changes the priority of a computation task. This priority
    doesn't affect the transfer rate. A priority of 2 will make a task
    receive two times more cpu power than the other ones. This function
    has been added to suit the needs of Nguyen The Loc and hasn't been that
    much tested yet. So if it fails, please report it and send me your code.
    [AL]
  * API Change: removed all functions and types that were marked "deprecated"
    since many months. Renamed MSG_global_init_args to MSG_global_init.

 -- Da SimGrid team <simgrid-devel@lists.gforge.inria.fr>  Mon,  8 Aug 2005 17:58:47 -0700

SimGrid (2.95) unstable; urgency=low

  XBT
  * Steal some nice code to GNU pth to fix context detection and usage [AL]
  * Cleanup in the xbt_config API; add configuration callbacks. [MQ]
  * Cleanup in the initialization API: the unused "defaultlog" is dead. [MQ]

  SURF
  * Bugfix: Allow absolute paths for platform description files [MQ]
  * Bugfix: do free the variables after use. Leads to drastic performance
    improvement [AL]
  * Implement max_duration (ie, timeouts) on resources [AL]

  MSG
  * Implement MSG_config to configure MSG at runtime. xbt_cfg test on a real
    case ;) [MQ]
  * Implement MSG_channel_select_from() to help GRAS now that SURF provide
    the needed support (timeouts) [AL]

  GRAS (new features)
  * Implement measurement sockets. You can now get the bandwidth between two
    hosts thanks to AMOK (see below). [MQ]
  * gras_datadesc_dynar() builds a dynar type descriptor, allowing to send
    dynar over the network (yeah) [MQ]
  * Real (even if simplistic) implementation of gras_os_myname() on RL [MQ]
  * simple/static token-ring example. [Alexandre Colucci and MQ]
  * Use MSG_channel_select_from() and remove the *slow* hack we had to put
    in place before [MQ]

  GRAS (bug fixes)
  * Differentiate the types "char[22]" and "unsigned char[22]" in automatic
    type parsing. "short" and "long" modifiers were also ignored; other
    modifier (such as reference level) are still ignored. [MQ]
  * Embeed the buffer size within the buffer itself on SG. [MQ]
    That way, send() are atomic and cannot get intermixed anymore (at least
    the ones which are less than 100k; bigger messages still have the issue)
  * Array size pushed by the field, not by the field type (or each
    and every long int will push stuff to the cbps) [MQ]
  * use select() to sleep since it allows to portably sleep less than one
    second. [MQ]

  GRAS (minor cleanups)
  * <project>.Makefile.local (generated from gras_stub_generator) |MQ]:
    - Do clean .o files
    - Compile with -g
  * Type Callbacks now receive the gras_datadesc_type_t they work on as argument.
  * type category 'ignored' killed as it was never used and were difficult
    to transmit.
  * whether a type can cycle or not is now a flag, leaving room for more
    flags (as "ignored", if we feel the need one day ;)
  * Rename raw sockets to measurement sockets since "raw" has another
    meaning in networking community.

  AMOK
  * Advanced Metacomputing Overlay Kit introduction. It is based over GRAS
    and offers features not belonging to GRAS but that most applications
    need. One day, it may be a set of plugins loadable at runtime.
  * New module: bandwidth
    bandwidth measurement between arbitrary nodes running this module. [MQ]

 -- Da SimGrid team <simgrid-devel@lists.gforge.inria.fr>  Thu, 30 Jun 2005 16:29:20 -0700

SimGrid (2.94) unstable; urgency=low

  The first beta release of SimGrid 3 !

  >>>Arnaud<<<
  (documentation)
  * Update the main page and the FAQ. Adding references to gforge.

  (gras)
  * Add a gras_os_getpid function.

  (msg)
  * Add MSG_task_get_compute_duration() and MSG_task_get_data_size()
  * Extend the logs so that they also print PID, hostname, date, ... if
    available.
  * Convert the MSG example to the use of xbt_logs instead of PRINT_MESSAGE,
    and kill the old version which were in testsuite/
  * Rewrite tools/MSG_visualization/colorize.pl for using with logs instead
    of PRINT_MESSAGE

  (xbt)
  * Add xbt_os_time(). As the rest of xbt/portability, this is not public
    for users. Instead, each programming environment (GRAS, MSG,...) use it
    when needed to provide such a feature to users.
    Don't shortcut the mecanism or you will also shortcut the virtualization
    you need on the simulator.

  >>>Martin<<<
  (infrastructure)
  * Cleanups in configury with regard to compile optimization/warning flags.
    Also add -fno-loop-optimize to any powerpc since it's the optimization
    killing gcc (< 3.4.0).
  * Doxygen cleanups: move MSG examples, kill the second Doxygen phase
    needed by MSG examples complications
  * Borrow configury beautifications from PHP

  (xbt)
  * Bugfix: XBT_LOG_NEW_DEFAULT_CATEGORY now compiles without compiler
    warning (thanks loris for stumbling into this one).
  * Bugfix: stop loading private headers (gras_config.h) from the public
    ones (xbt/swag.h).

  (gras)
  * Change SIMGRID_INSTALL_PATH to GRAS_ROOT in Makefiles generated for user.
  * Rename gras_get_my_fqdn to gras_os_myname and implement it in the simulator
    RL would imply a DNS resolver, which is *hard* to do in a portable way
    (and therefore delayed).
  * Implement a real timer mecanism and use it in timing macros. This allows
    to avoid rounding errors and get a 0.000005 sec precision in timing
    macros. While I was at it, various cleanups:
     - allow to declare more than one timed section per file (fix a stupid bug)
     - move some private declaration to the right place
     - merge conditional execution and timing macros into emulation module
     - document the module
     - make sure the module cleanups its mess on gras_exit
  * Documentation improvements:
     - (new) how to compile applications using GRAS
     - (new) emulation support (timing macros)

 -- Da SimGrid team <simgrid-devel@lists.gforge.inria.fr>  Fri, 13 May 2005 10:49:31 +0200

SimGrid (2.93) unstable; urgency=low

  Alpha 4 on the path to SimGrid 3 (aka the "neuf-trois" version)

  [Arnaud]
   - Use Paje properly where used. Still to be sanitized properly.
   - Portability fix: Add an implementation of the contexts using pthread

  [Martin]
  (misc)
   - Add xbt_procname(): returns the name of the current process.
     Use it to show the current process's name in all logging.
  (infrastructure)
   - fix detection of older flex version and the reaction, since we do
     depend on modern ones (we use lex_destroy)
   - Better separation of SG and RL in the libs: remove all simulation code
     from libgras. As a result, this lib is now only 200k when stripped.
     Some of the xbt modules may also be duplicated (two sets and such) and
     should be cleaned/killed before SG3.
   - Insist on using xlC on AIX because of weird problems involving gcc there.
   - Cleanup the make remote stuff. This is now done by scripts
     tools/graspe-{master,slave} (GRAS Platform Expender). This is still
     mainly for our private use, but we're working on changing them to user
     tools, too.
  (gras)
   - Bugfix: flush the socket on close only if there is some *output*.
   - Bugfix: flush idempotent when there's nothing to send (don't send size=0)
  (msg)
   - Add MSG_task_get_name. The task names are mainly for debugging purpose,
     but anyway.

 -- SimGrid team <simgrid2-users@listes.ens-lyon.fr>  Fri,  4 Mar 2005 14:32:37 -0800

SimGrid (2.92) unstable; urgency=low

  Alpha 3 on the path to SimGrid 3

  [Arnaud]
  (gras)
   - New! First try of benchmarking macros.
   - New! First try so that gras_stub_generator generate deployment and
     remote compilation helpers.
  (msg)
   - Bugfix: Initialization fix in msg_test.

  [Martin]
  (surf)
   - Bugfix: applied patch to lexer so that it doesn't need a huge heap.
  (xbt)
   - Bugfix: let dicts work with NULL content (_foreach didn't) and cleanups
  (gras)
   - API Change: gras_os_sleep to take the amount of seconds as a double.
     Accepting an int was error prone since it was the only location where
     seconds were coded as such. It leaded to damn rounding errors.
   - Bugfix: Hard to belive that timers ever worked before this.

 -- SimGrid team <simgrid2-users@listes.ens-lyon.fr>  Wed, 23 Feb 2005 22:09:21 +0100

SimGrid (2.91) unstable; urgency=low

  Alpha 2 on the path to SimGrid 3

  [Arnaud]
  (surf)
   - Bug fix in the lmm_solver.
  (msg)
   - New! Interface to Paje (see http://www-id.imag.fr/Logiciels/paje/)
     through the function MSG_paje_output.
   - New! Introducing two new functions MSG_process_kill() and MSG_process_killall().
   - It is possible to bound the rate of a communication in MSG with
     MSG_task_put_bounded() (was already in the previous version but I had forgotten
     to write it in the changelog).
   - Bug fix to let GRAS run on top of MSG until we move it directly on top
     of the SURF.

  [Martin]
  (infrastructure)
   - Various cleanups to the autotools stuff
   - Begin to move Gras examples to examples/gras/
   - Let make distcheck work again (yeah!)
  (documentation)
   - documentation overhauled using doxygen.
     gtk-doc-tools is dead in SimGrid now.
   - Automatically extract all existing logging categories, and add the list
     to the documentation (long standing one, to say the less)
  (gras)
   - Cleanup the known architecture table. Reorder the entries to group what
     should be, and use a more consistent naming scheme.
     (some of the test dataset are still to be regenerated)
   - New! Allow library to register globals on each process just as userdata
     does.
      This is implemented using a xbt_dict and not a xbt_set, so we loose the
       lookup time (for now).
      Use it in msg and trp.
      This cleans a lot the internals and helps enforcing privacy of the
       headers between the gras components.
   - New! Add a timer mechanism, not unlike cron(8) and at(1).
   - Bugfix: gras_os_time was delirious in RL.
   - Bugfix: gras_trp_select/RL don't run into the wall when asked to select
     onto 0 sockets.
   - Reenable GRAS now that it works.

 -- Arnaud Legrand <Arnaud.Legrand@imag.fr>  Mon, 14 Feb 2005 14:02:13 -0800

SimGrid (2.90) unstable; urgency=low

  Alpha 1 on the path to SimGrid 3

  * It is a long time since the last release of SimGrid. I'm sorry about
    that but as I had told you, I was rewriting a lot of things. I apologize
    to those who had been reporting bugs to me and that I had not answered.
    If your bug is still in the new version, please tell me. Here is a
    summary of the main changes.

  * REVOLUTION 1: The SimGrid project has merged with the GRAS project
    lead by Martin Quinson. As a consequence SimGrid gains a lot in
    portability, speed, and a lot more but you'll figure it out later.
    SimGrid now comprises 3 different projects : MSG, GRAS and SMPI.
    I wanted to release the new MSG as soon as possible and I have
    broken GRAS, which is the reason why, for now, only MSG is fully
    functional. A laconic description of these projects is available
    in the documentation.

  * REVOLUTION 2: I have removed SG and I am now using a new simulation
    kernel optimized for our needs (called SURF but only the developers
    should use it). Hence, MSG is now roughly 30 times faster and I think
    that by rewriting a little bit MSG, I could event speed it up a little
    bit more. Beside the gain in speed, it is also much easier to encode a
    new platform model with SURF than it was with SG. More to come...

  * REVOLUTION 3: I have tried to change a little as possible the API of
    MSG but a few things really had to disappear. The main differences
    with the previous version are :
       1) no more m_links_t and the corresponding functions. Platforms are
         directly read from a XML description and cannot be hard-coded
         anymore. The same format is used for application deployment
         description. The new format is described in the documentation.
         Have a look in tools/platform_generation. There is a tiny script
         that converts from the old platform format to the new one. Concerning
         the application deployment format, parsing the old one is tricky.
         I think most of you should however be able to convert your files.  If
         it is really an issue, I can write a C code that does the conversion.
         Let me know.
       2) the toolbox tbx does not exist anymore. We now have a library
          with much more data-structures but without the hash-tables (we have
          dictionaries that are much faster).

 -- Arnaud Legrand <Arnaud.Legrand@imag.fr>  Mon, 31 Jan 2005 10:45:53 -0800

*****************************************************************************
* Follows the old GRAS changelog. It does not follow the same syntax, but I *
* don't feel like converting the oldies. (Mt)                                *
*****************************************************************************

2005-01-31 Arnaud
  Version 2.90: "the long awaited one"
  - Finished rewriting and debugging MSG. Rewrote the documentation.
  - disable GRAS for now since it needs to be ported to the newest SG

2004-12-16 Martin
  - Finish the port to windows (using mingw32 for cross-compile)

2004-11-28 Arnaud
  - Main loop and datastructures of SURF. A cpu resource object is
    functional. Surf can thus be used to create cpu's with variable
    performance on which you can execute some actions.

2004-11-15 Martin Quinson
  - Port to ARM. Simply added the alignment and size descriptions. Should
    work, but the ARM machines are so slow that I didn't had the opportunity
    to 'make check' over there yet.

2004-11-15 Arnaud Legrand
  - Trace manager now written. It uses a heap structure and is therefore
    expected to be efficient. It may however be speeded up (particularly
    when many events occur at the same date) by using red and black
    trees. One day maybe...
  - Max-min linear system solver written. It uses a sparse matrix
    structure taking advantage of its expected use. Most operations are
    O(1) and free/calloc are called as few as possible. The computation of
    the minimum could however be improved by using a red and black tree
    (again ! ;).

2004-11-03 Arnaud Legrand
  - Rename every gras_* function that was in xbt/ to its xbt_
    counterpart.
  - Add a heap and a doubly-linked list to xbt
  - Added a dichotomy to the dictionaries. make check works as well before
    so I assume that the patch is correct. I do not know however if things
    run effectively faster than before now. :)

  Inclusion of the SimGrid tree in the GRAS one. The archive is renamed to
  SimGrid, and the version number is bumped to 2.x

2004-10-29 Martin Quinson
  - Introduction of the remote errors.
    They are the result of a RMI/RPC on the remote machine.
    ErrCodes being scalar values, you can't get the host on which those
    errors did happen. Extending the error mechanism as in Gnome is possible.
    No idea yet whether it is a good idea.

2004-10-28 Martin Quinson
  - Interface revolution: the Starred Structure Eradication.
    I used to do typedef struct {} toto_t; and then handle *toto_t.
    Arnaud (and Oli) didn't like it, and I surrendered. Now, you have:
      - ???_t is a valid type (builded with typedef)
      - s_toto_t is a structure (access to fields with .)
      - s_toto   is a structure needing 'struct' keyword to be used
      - e_toto_t is an enum
      -   toto_t is an 'object' (struct*)
    Exemple:
      typedef struct s_toto {} s_toto_t, *toto_t;
      typedef enum {} e_toto_t;
    Moreover, only toto_t (and e_toto_t) are public. The rest (mainly
     s_toto_t) is private.

  - While I was at it, all gras_<obj>_free() functions want a gras_<obj>_t*
    so that it can set the variable to NULL. It was so for dicts and sets,
    it changed for dynars.

  - Fix a bunch of memleaks in dict_remove
  - Fix a bug in sg/server_socket opening: it failed all the time.

2004-10-07 Martin Quinson
  - Speed up dynar lookup operation a bit.

    gras_dynar_get is dead.

    Now, you can choose between gras_dynar_get_cpy (the old gras_dynar_get
    but should be avoided for efficiency reasons) and gras_dynar_get_ptr
    (which gives you the address of the stored data).

    gras_dynar_get_as is an helpful macro which allows you to retrieve a
    copy of the data using an affectation to do the job and not a memcpy.

    int toto = gras_dynar_get_as(dyn,0,int); rewrites itself to
    int toto = *(int*)gras_dynar_get_ptr(dyn,0);

    It does not really speedup the dynar test because they are
    setting elements all the time (and look them seldom). But the dict does
    far more lookup than setting.

    So, this brings the dict_crash test from ~33s to ~25s (200000 elms).

2004-10-05 Martin Quinson
  - Allow to (en/dis)able the cycle detection at run time.

    Whether we should check for cycle or not is now a property of each
    datatype. When you think there may be some cycle, use datadesc_cycle_set.
    datadesc_cycle_unset allow to remove this property when previously set.

    Note that the cycle detection is off by default since it impacts the
    performance. Watch the data you feed GRAS with ;)

    This property is hereditary. Any element embedded in a structure having it
    set have it set for the time of this data exchange.

    You should set it both on sender and receiver side. If you don't set it on
    sender side, it will enter an endless loop. If you forget on receiver
    side, the cycles won't be recreated after communication.

  - Header reorganization.
    Kill gras_private.h, each submodule must load the headers it needs.

2004-10-04 Martin Quinson
  - Interface revolution: do not try to survive to malloc failure.

    Now, gras_malloc and friends call gras_abort() on failure.
    As a conclusion, malloc_error is not a valid error anymore, and all
      functions for which it was the only gras_error_t return value are
      changed. They now return void, or there result directly.
    This simplify the API a lot.

2004-09-29 Martin Quinson
  - Re-enable raw sockets.
    Created by gras_socket_{client,server}_ext;
    Used with gras_raw_{send,recv}
    No select possible.

    It should allow to kill the last bits of gras first version soon.

    This is not completely satisfactory yet (duplicate code with
     chunk_{send,recv}; a bit out of the plugin mechanism), but it should
     work.

  - Simplify transport plugin (internal) interface by not passing any
    argument to _server and _client, but embedding them in the socket
    struct directly.

2004-09-28 Martin Quinson
  - Finish the port to AIX.
    autoconf was my problem (segfault within the malloc replacement
    function. No idea why)

2004-09-16 Martin Quinson
  - Fix some size_t madness on 64bit architectures.

2004-09-08 Martin Quinson
  - Reduce the number of system headers loaded, overload some more system
    calls (such as malloc to cast the result of the system one, and work
    properly on AIX)
  - Fix and reintroduce the config support

2004-09-07 Martin Quinson
  - Source code reorganization to allow Arnaud to surf all over there.
  - Allow to document the logging categories.
  - Remove all uppercase from logging categories and useless cleanup in names.

2004-08-18 Martin Quinson
  Version 0.6.2 (protocol not changed; API changed)
  - Interface cleanup: gras_msgtype_by_name returns the type (instead of a
     gras_error_t), and NULL when not found. Functions expecting a msgtype
     as argument (msg_wait; msg_send) deal with NULL argument by providing a
     hopefully usefull message.
  - Portability to prehistoric sparcs again

2004-08-17 Martin Quinson
  Version 0.6.1 (protocol not changed; ABI not changed)
  - prealloc some buffers to speed things up

2004-08-11 Martin Quinson
  Version 0.6 (protocol not changed; ABI expended)
  - The parsing macro can deal with the references, provided that you add
    the relevant annotations (using GRAS_ANNOTE(size,field_name))

2004-08-09 Martin Quinson
  Version 0.5 (protocol not changed; ABI changed)
  - Allow to off turn the cycle detection code in data exchange at
    compilation time. It should be at run time, but I'm short of time (and
    the config stuff is still broken). That way, we keep dict out of the
    critical path, which is good because the performance is poor:
     - search not dichotomial yet
     - dynar give no way to access their content and memcpy everytime
  - In composed data description (struct, ref and so on), stop foolness of
    keeping the subtype's ID, but store the type itself. This keeps sets out
    of the critical path, which is good since they rely on dynar and
    dictionnaries. The only loose of that is that we cannot detect the
    redeclaration of a structure/union with another content (but I'm not sure
    the code detected well this error before anyway). We still can detect
    the redefinition discrepancy for the other types.
  - Use a whole bunch of optimisation flags (plus -fno-strict-aliasing since
    it breaks the code because of type-punning used all over the place).
    This breaks on all non-gcc architectures (for now).

  All those changes (plus the buffer of last time) allow me to gain 2 order
  of magnitude on cruel tests consisting of 800000 array of integers on two
  level of a hierarchical structure (200 secondes -> 4 secondes)

  API change:
    - the selector of reference must now return the type it points to, not
      the ID of this type.

2004-08-06 Martin Quinson
  Version 0.4 (protocol changed; ABI not changed)
  - Allow to pass --gras-log argument to processes in simulation mode. Really.
  - New debugging level: trace (under debug) to see effect of GRAS_IN/OUT
  - Implement a buffer transport, and use it by default (it relies on tcp in
     real life and on sg in simulation).
    That's a bit hackish since I had a new field to the structure to store
     its data without interfering with the subtype ones. Inheritance
     is tricky in C. And that's a kind of reverse inheritance with one class
     derivating two classes. Or maybe a game with java interfaces. Anyway,
     that's damn hard in C (at least).
    Moreover, I got tired while trying to ensure plugin separation and
     genericity in SG mode. MSG wants me to do weird things, so let's go for
     cruel hacks (temporarily of course ;).
     See comment in transport_private.h:71
  - do not include all the _interface headers in private but in the files
    which really need them (to cut the compilation time when they are
    modified)

2004-07-26 Martin Quinson
  Version 0.3 (protocol not changed; ABI changed)
  - Major overhault of the datadesc interface to simplify it:
    - shorted the function names:
      s/gras_datadesc_declare_struct/gras_datadesc_struct/ and so on
    - add a trivial way to push/pop integers into the cbps without malloc.
      This allows to make really generic sub_type description, which simply
        pop their size of the stack.
    - add a function gras_datadesc_ref_pop_arr() which does what users want
      most of the time: Declare a dynamic array (which pops its size of the
      stack) and declare a reference to it. Poor name, but anyway.
    - kill the post-send callback, add a post-receive one

2004-07-23 Martin Quinson
  Version 0.2 (protocol changed; ABI changed)
  - add some testing for cpbs in the test cases, and fix some more bugs.
    This invalidate again the little64 data file, since I cannot regenerate
    it myself.
  - remove an awfull optimization in the logging stuff, allowing me to:
    - understand it again
    - learn gcc how to check that the argument match the provided format
    - fix all errors revealed by gcc after that
  - internal keys of dict are not \0 terminated. Deal with it properly in
    loggings instead of segfaulting when the user want to see the logs :-/

2004-07-22 Martin Quinson
  - Fix some stupid bug preventing cbps (callback postit) from working

2004-07-21 Martin Quinson
  - Some documentation cleanups
  - remove the useless last argument of msgtype_declare
  - rename the Virtu functions to fit into the 'os' namespace
  - move headers src/include -> src/include/gras/ and stop fooling with
    gras -> . symbolic link
  - make distcheck is now successful

2004-07-19 Martin Quinson
  Version 0.1.1
  - Build shared library also
  - Install html doc to the right location
  - stop removing maintainer files in make clean
  - build tests only on make check

2004-07-13 Martin Quinson
  version 0.1
  - No major issue in previous version => change versionning schema
  - Re-enable little64 convertion test now that Abdou kindly regenerated the
    corresponding dataset.

2004-07-11 Martin Quinson
  version 0.0.4
  - Get it working with any kind of structure (we can compute the padding
    bytes remotely for all the architectures I have access to)
  - Implement the structure parsing macro (still not quite robust/complete)
  - Improvement to the remote testing toysuite

2004-07-10 Martin Quinson
 [autoconf mechanism]
  - get ride of a bunch of deprecated macros
  - actually run the test for two-compliment, not only compile it :-/
  - test whether the structures get packed (and bail out if yes. Damn.
    Alignment is a serious matter)
  - test whether the structures get compacted (but respecting the alignment
    constraints of each types)
  - test whether the array fields of structures can straddle alignment boundaries
 [base]
  - Damnit, double are bigger than float (typo in creation of 'double' datadesc)
    (took me 2 hours to find that bug, looking at the wrong place)
  - Add gras_datadesc_declare_{union,struct}_close(). They must be used
    before sending/receiving and are used to compute the offsets of fields
  - Given that padding size depend even on compiler options, keep track of
    alignment and aligned_size only for the current architecture. Not a big
    deal since we send structure fields one after the other (seems
    reasonable).
  - Add the datastructure used for IEEE paper by the PBIO guys to the test
    program, let it work on linux/gcc/little32. portability todo.

2004-07-08 Martin Quinson
  - import and improve remote compilation support from FAST
  - make sure make check works on half a dozen of machines out there

2004-07-07 Martin Quinson
 Let's say it's version 0.0.3 ;)
  - Implement conversions (yuhu!)
  - Let it work on solaris (beside conversion, of course)
  - Stupid me, using rand() to generate the conversion datatests in not wise.

2004-07-06 Martin Quinson
  - Let make dist work, since I'm gonna need it to compile on remote hosts
  - Let Tests/datadesc_usage write the architecture on which the file was
    generated as first byte.
  - Add PowerPC (being also IRIX64), SPARC (also power4) and ALPHA
    architecture descriptions.
  - Add datadesc_usage.{i386,ppc,sparc} files being the result of execution
    on those architectures.
  - Optimization: send/recv array of scalar in one shoot

2004-07-05 Martin Quinson
  - YEAH! GRAS/SG and GRAS/RL are both able to run the ping example !

  - Plug a whole bunch of memleaks
  - each process now have to call gras_{init,exit}. One day, their log
    settings will be separated
  - Continue the code factorisation between SG, RL and common in Transport.

2004-07-04 Martin Quinson
 [Transport]
  - Redistribution between SG and RL.
    We wanna have to accept in SG, so move accepted related parts of RL in
    the common part. (more precisely, the dynar of all known sockets is no
    more a static in transport.c, but part of the process_data)
 [Core/module.c]
 [gras_stub_generator]
  - Bug fix: Do call gras_process_init from gras_init (wasnt called in RL).

2004-07-03 Martin Quinson
  - Create a new log channel tbx containing dict, set, log, dynar (to shut
    them all up in one shot)
 [DataDesc]
  - Fix the ugly case of reference to dynamic array.
  - New (semi-public) function gras_datadesc_size to allow the messaging
    layer to malloc the needed space for the buffer.
 [Transport]
  - gras_socket_close now expect the socket to close (and not its address to
    put NULL in it after it). This is because the socket passed to handlers
    is one of their argument (=> not writable).
 [Messaging]
  - propagate the interface cleanup from last week in datadesc, ie remove a
    superfluous level of indirection. User pass adress of variable
    containing data (both when sending and receiving), and not of a variable
    being a pointer to the data. Let's say that I like it better ;)
      The price for that is constructs like "int msg=*(int*)payload" in
    handlers, but it's a fine price, IMHO.
 [examples/ping]
  - Let it work in RL (yuhu)

2004-06-21 Martin Quinson
 [Transport]
   - porting SG plugin and SG select to new standards (works almost).
   - plug memleaks and fix bugs around.

 [DataDesc]
   - cleanup the prototype of data recv and force users to specify when they
     want to handle references to objects. Test case working even for cycles.
   - plug memleaks. Valgrind is perfectly ok with this.

2004-06-12 Martin Quinson
 [Transport]
   - cleanup the separation between plugin and main code in plugin creation

2004-06-11 Martin Quinson
 [Transport]
   - Reput hook for raw sockets, needed for BW experiments
   - kill a few lines of dead code
 [Data description] Interface cleanup
   - gras_datadesc_by_name returns the searched type or NULL.
     That way, no variable is needed to use a type desc once, which makes
      the code clearer.
   - gras_datadesc_declare_[struct|union]_append_name is removed. The last
      two parameters were strings (field name, type name), leading to
      common errors.
 [Dicos] Interface cleanup
   - gras_dico_retrieve -> gras_dico_get ; gras_dico_insert -> gras_dico_set
     This is consistant with the dynar API.

2004-04-21 Martin Quinson
 [Messaging]
   - Porting to new standards.
 [Data description]
   - interface cleanup.
     There is no bag anymore, no need to take extra provision to mask the
       pointers behind "ID".
     Better splitup of functions between files create/exchange/convert.
       This is still a bit artificial since convert and receive are so
       interleaved, but anyway.
 [Virtu(process)]
   - add a queued message list to procdata (the ones not matching criteria
     in msg_wait)
   - factorize some more code between SG and RL wrt procdata
 [Tests]
   - use gras_exit in example to track memleaks
   - get rid of gs_example now that GS is properly integrated into gras
   - update run_test to integrate the latest tests (datadesc)
 [Logging]
   - rename WARNINGn macros to WARNn since it prooved error-prone

2004-04-19 Martin Quinson
 [Data description]
   - register init/exit functions within gras module mechanism
   - send/receive function.
   Convertion is not implemented, but short-cutted if not needed.
   struct/array elements are sent one by one (instead of block-wise), but
     nobody really cares (yet). Get a prototype before optimizing.
   - tests (using a file socket) for DD send/receive on:
     - base types: int, float
     - array: fixed size, string (ie ref to dynamic string)
     - structure: homogeneous, heterogeneous
     - chained list, graph with cycle
   Believe it or not, valgrind is not too unhappy with the results. The
    cycle happily segfaults, but the others are ok. And I'm sick of pointers
    for now.
 [Transport]
   [File plugin]
     - Bugfix when using a filename explicitely (instead of '-')

2004-04-09 Martin Quinson
 [Transport plugins]
   - factorize more code between RL and SG in socket creation
   - Complete the implementation and tests of:
     o TCP
     o file (only in RL, and mainly for debugging)

     I lost 3 days to design a portable address resolver, and then decided
       that the prototype mainly have to run on my box.
     Addressing portability too early may be like optimizing too early :-/
 [Tests]
   - use gras_init in the Tests instead of the crappy parse_log_opt
     (the latter function is removed)
 [Conditional execution]
   - New functions: gras_if_RL/gras_if_SG (basic support for this)
 [Code reorganisation]
  - Get rid of libgrasutils.a since it makes more trouble than it solves.
    Build examples against the RL library, since there is no way to disable
    its creation for now.

For information, the beginning of coding on GRAS was back in june
2003. I guess that every line has been rewritten at least twice since
then.<|MERGE_RESOLUTION|>--- conflicted
+++ resolved
@@ -1,14 +1,10 @@
-<<<<<<< HEAD
 SimGrid (3.11) NOT RELEASED; urgency=low
 
  (to complete)
 
  -- $date Da SimGrid team <simgrid-devel@lists.gforge.inria.fr>
 
-SimGrid (3.10pre1) unstable; urgency=low
-=======
 SimGrid (3.10-rc1) unstable; urgency=low
->>>>>>> 756023d8
 
  Java:
  * Reintegrate Java to the main archive as desynchronizing these
