/* Simple test code with no bug  */

#include <pthread.h>
#include <stdio.h>

pthread_mutex_t mutex;

<<<<<<< HEAD
static void* thread1_fun(void* ignore)
{
  pthread_mutex_lock(&mutex);
  pthread_mutex_unlock(&mutex);

  fprintf(stderr, "The first thread is terminating.\n");
  return NULL;
}
static void* thread2_fun(void* ignore)
=======
static void* thread_fun(void* ignore)
>>>>>>> 0e886d5f
{
  pthread_mutex_lock(&mutex);
  pthread_mutex_unlock(&mutex);

  fprintf(stderr, "The second thread is terminating.\n");
  return NULL;
}

int main(int argc, char* argv[])
{
  pthread_mutex_init(&mutex, NULL);

<<<<<<< HEAD
  pthread_t thread1, thread2;
  pthread_create(&thread1, NULL, thread1_fun, NULL);
  pthread_create(&thread2, NULL, thread2_fun, NULL);
  fprintf(stderr, "All threads are started.\n");
=======
  pthread_t thread1;
  pthread_t thread2;
  pthread_create(&thread1, NULL, thread_fun, NULL);
  fprintf(stderr, "here\n");
  pthread_create(&thread2, NULL, thread_fun, NULL);
  fprintf(stderr, "there\n");
>>>>>>> 0e886d5f
  pthread_join(thread1, NULL);
  pthread_join(thread2, NULL);

  fprintf(stderr, "User's main is terminating.\n");
  return 0;
}<|MERGE_RESOLUTION|>--- conflicted
+++ resolved
@@ -5,24 +5,12 @@
 
 pthread_mutex_t mutex;
 
-<<<<<<< HEAD
-static void* thread1_fun(void* ignore)
+static void* thread_fun(void* val)
 {
   pthread_mutex_lock(&mutex);
   pthread_mutex_unlock(&mutex);
 
-  fprintf(stderr, "The first thread is terminating.\n");
-  return NULL;
-}
-static void* thread2_fun(void* ignore)
-=======
-static void* thread_fun(void* ignore)
->>>>>>> 0e886d5f
-{
-  pthread_mutex_lock(&mutex);
-  pthread_mutex_unlock(&mutex);
-
-  fprintf(stderr, "The second thread is terminating.\n");
+  fprintf(stderr, "The thread %d is terminating.\n", *(int*)val);
   return NULL;
 }
 
@@ -30,19 +18,12 @@
 {
   pthread_mutex_init(&mutex, NULL);
 
-<<<<<<< HEAD
-  pthread_t thread1, thread2;
-  pthread_create(&thread1, NULL, thread1_fun, NULL);
-  pthread_create(&thread2, NULL, thread2_fun, NULL);
-  fprintf(stderr, "All threads are started.\n");
-=======
+  int id[2] = {0, 1};
   pthread_t thread1;
   pthread_t thread2;
-  pthread_create(&thread1, NULL, thread_fun, NULL);
-  fprintf(stderr, "here\n");
-  pthread_create(&thread2, NULL, thread_fun, NULL);
-  fprintf(stderr, "there\n");
->>>>>>> 0e886d5f
+  pthread_create(&thread1, NULL, thread_fun, (void*)&id[0]);
+  pthread_create(&thread2, NULL, thread_fun, (void*)&id[1]);
+  fprintf(stderr, "All threads are started.\n");
   pthread_join(thread1, NULL);
   pthread_join(thread2, NULL);
 
